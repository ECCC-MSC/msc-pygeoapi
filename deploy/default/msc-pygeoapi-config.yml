server:
    bind:
        host: 0.0.0.0
        port: 8880
    url: ${MSC_PYGEOAPI_OGC_API_URL}
    basepath: ${MSC_PYGEOAPI_OGC_API_URL_BASEPATH}
    mimetype: application/json; charset=UTF-8
    encoding: utf-8
    language: en-CA
    # cors: true
    pretty_print: false
    limit: 500
    templates:
        path: ${MSC_PYGEOAPI_TEMPLATES}
        static: ${MSC_PYGEOAPI_STATIC}
    map:
        url: https://tile.openstreetmap.org/{z}/{x}/{y}.png
        attribution: '<a href="https://www.openstreetmap.org/copyright">© OpenStreetMap contributors</a>'
    ogc_schemas_location: ${MSC_PYGEOAPI_OGC_SCHEMAS_LOCATION}

logging:
    level: ERROR
    # logfile: /tmp/pygeoapi.log

metadata:
    identification:
        title: MSC GeoMet - GeoMet-OGC-API
        description: GeoMet-OGC-API provides public access to the Meteorological Service of Canada (MSC) and Environment and Climate Change Canada (ECCC) data via interoperable web services and application programming interfaces (API). Through open standards, users can freely and quickly access thousands of real-time and archived weather, climate and water datasets and products and integrate them in their domain-specific applications and decision support systems. Users can build mobile apps, create interactive web maps, and display and animate MSC data in desktop software. MSC GeoMet also enables on demand raw data clipping and reprojection, on demand format conversion and custom visualization.
        keywords:
            - Weather
            - Meteorology
            - Climate
            - Forecasting
            - Floods
            - Weather alerts
            - Storms
            - Wind
            - Temperature
            - Precipitation
            - Snow
            - Ice
        keywords_type: theme
        terms_of_service: https://www.canada.ca/en/transparency/terms.html
        url: https://eccc-msc.github.io/open-data/msc-geomet/readme_en/
    license:
        name: Environment and Climate Change Canada Data Server End-use Licence
        url: https://eccc-msc.github.io/open-data/licence/readme_en/
    provider:
        name: Government of Canada, Environment and Climate Change Canada, Meteorological Service of Canada
        url: https://www.canada.ca/en/services/environment/weather.html
    contact:
        name: Government of Canada, Environment and Climate Change Canada, Meteorological Service of Canada
        position: Service Channel
        address: 77 Westmorland Street, Suite 260
        city: Fredericton
        stateorprovince: New Brunswick
        postalcode: E3B 6Z3
        country: Canada
        phone: None
        fax: +01-506-451-6010
        email: ECWeather-Meteo@ec.gc.ca
        url: https://weather.gc.ca/mainmenu/contact_us_e.html
        hours: Monday to Friday, 1300h - 2100h UTC
        instructions: During hours of service
        role: pointOfContact

resources:
    hrdps:weong:tt:
        type: collection
<<<<<<< HEAD
        title: HRDPS WEonG Air Surface Temperature
        description: HRDPS WEonG Air Surface Temperature description
=======
        title: Hydrometric Monitoring Stations
        description: A station is a site on a river or lake where water quantity (water level and flow) are collected and recorded.
        keywords: [station, hydrometric station]
        crs:
            - CRS84
        links:
            - type: text/html
              rel: canonical
              title: Water Level and Flow - Environment Canada
              href: https://wateroffice.ec.gc.ca
              hreflang: en-CA
            - type: text/html
              rel: canonical
              title: Niveau d'eau et débit - Environnement Canada
              href: https://wateroffice.ec.gc.ca/index_f.html
              hreflang: fr-CA
            - type: text/html
              rel: download
              title: "National water data archive: HYDAT - Canada.ca"
              href: https://www.canada.ca/en/environment-climate-change/services/water-overview/quantity/monitoring/survey/data-products-services/national-archive-hydat.html
              hreflang: en-CA
            - type: text/html
              rel: download
              title: "Archives nationales des données hydrologiques : HYDAT - Canada.ca"
              href: https://www.canada.ca/fr/environnement-changement-climatique/services/eau-apercu/volume/surveillance/releves/produits-donnees-services/archives-nationales-hydat.html
              hreflang: fr-CA
            - type: application/zip
              rel: download
              title: download data
              href: https://collaboration.cmc.ec.gc.ca/cmc/hydrometrics/www
              hreflang: en-CA
        extents:
            spatial:
                bbox: [-142, 42, -52, 84]
                crs: http://www.opengis.net/def/crs/OGC/1.3/CRS84
            temporal:
                begin: 1850-01-01T00:00:00Z
                end: null # or empty
        providers:
            - type: feature
              default: true
              name: msc_pygeoapi.provider.elasticsearch.ElasticsearchProvider
              data: http://localhost:9200/hydrometric_stations
              id_field: IDENTIFIER

    hydrometric-daily-mean:
        type: collection
        title: Daily Mean of Water Level or Flow
        description: The daily mean is the average of all unit values for a given day.
        keywords: [Daily, Daily Mean, Water Level, Flow, Discharge]
        crs:
            - CRS84
        links:
            - type: text/html
              rel: canonical
              title: Water Level and Flow - Environment Canada
              href: https://wateroffice.ec.gc.ca
              hreflang: en-CA
            - type: text/html
              rel: canonical
              title: Niveau d'eau et débit - Environnement Canada
              href: https://wateroffice.ec.gc.ca/index_f.html
              hreflang: fr-CA
            - type: text/html
              rel: download
              title: "National water data archive: HYDAT - Canada.ca"
              href: https://www.canada.ca/en/environment-climate-change/services/water-overview/quantity/monitoring/survey/data-products-services/national-archive-hydat.html
              hreflang: en-CA
            - type: text/html
              rel: download
              title: "Archives nationales des données hydrologiques : HYDAT - Canada.ca"
              href: https://www.canada.ca/fr/environnement-changement-climatique/services/eau-apercu/volume/surveillance/releves/produits-donnees-services/archives-nationales-hydat.html
              hreflang: fr-CA
            - type: application/zip
              rel: download
              title: download data
              href: https://collaboration.cmc.ec.gc.ca/cmc/hydrometrics/www
              hreflang: en-CA
        extents:
            spatial:
                bbox: [-142, 42, -52, 84]
                crs: http://www.opengis.net/def/crs/OGC/1.3/CRS84
            temporal:
                begin: 1850-01-01T00:00:00Z
                end: null # or empty
        providers:
            - type: feature
              default: true
              name: msc_pygeoapi.provider.elasticsearch.ElasticsearchProvider
              data: http://localhost:9200/hydrometric_daily_mean
              id_field: IDENTIFIER
              time_field: DATE
              properties:
                  - IDENTIFIER
                  - STATION_NAME
                  - STATION_NUMBER
                  - PROV_TERR_STATE_LOC
                  - DATE
                  - LEVEL
                  - DISCHARGE
                  - DISCHARGE_SYMBOL_EN
                  - DISCHARGE_SYMBOL_FR
                  - LEVEL_SYMBOL_EN
                  - LEVEL_SYMBOL_FR

    hydrometric-monthly-mean:
        type: collection
        title: Monthly Mean of Water Level or Flow
        description: The monthly mean is the average of daily mean values for a given month.
        keywords: [Monthly, Monthly Mean, Water Level, Flow, Discharge]
        crs:
            - CRS84
        links:
            - type: text/html
              rel: canonical
              title: Water Level and Flow - Environment Canada
              href: https://wateroffice.ec.gc.ca
              hreflang: en-CA
            - type: text/html
              rel: canonical
              title: Niveau d'eau et débit - Environnement Canada
              href: https://wateroffice.ec.gc.ca/index_f.html
              hreflang: fr-CA
            - type: text/html
              rel: download
              title: "National water data archive: HYDAT - Canada.ca"
              href: https://www.canada.ca/en/environment-climate-change/services/water-overview/quantity/monitoring/survey/data-products-services/national-archive-hydat.html
            - type: text/html
              rel: download
              title: "Archives nationales des données hydrologiques : HYDAT - Canada.ca"
              href: https://www.canada.ca/fr/environnement-changement-climatique/services/eau-apercu/volume/surveillance/releves/produits-donnees-services/archives-nationales-hydat.html
              hreflang: fr-CA
            - type: application/zip
              rel: download
              title: download data
              href: https://collaboration.cmc.ec.gc.ca/cmc/hydrometrics/www
              hreflang: en-CA
        extents:
            spatial:
                bbox: [-142, 42, -52, 84]
                crs: http://www.opengis.net/def/crs/OGC/1.3/CRS84
            temporal:
                begin: 1850-01-01T00:00:00Z
                end: null # or empty
        providers:
            - type: feature
              default: true
              name: msc_pygeoapi.provider.elasticsearch.ElasticsearchProvider
              data: http://localhost:9200/hydrometric_monthly_mean
              id_field: IDENTIFIER
              time_field: DATE
              properties:
                  - IDENTIFIER
                  - STATION_NAME
                  - STATION_NUMBER
                  - PROV_TERR_STATE_LOC
                  - DATE
                  - MONTHLY_MEAN_LEVEL
                  - MONTHLY_MEAN_DISCHARGE

    hydrometric-annual-statistics:
        type: collection
        title: Annual Maximum and Minimum Daily Water Level or Flow
        description: The annual maximum and minimum daily data are the maximum and minimum daily mean values for a given year.
        keywords: [Annual maximum, Annual Minimum, Water Level, Flow, Discharge]
        crs:
            - CRS84
        links:
            - type: text/html
              rel: canonical
              title: Water Level and Flow - Environment Canada
              href: https://wateroffice.ec.gc.ca
              hreflang: en-CA
            - type: text/html
              rel: canonical
              title: Niveau d'eau et débit - Environnement Canada
              href: https://wateroffice.ec.gc.ca/index_f.html
              hreflang: fr-CA
            - type: text/html
              rel: download
              title: "National water data archive: HYDAT - Canada.ca"
              href: https://www.canada.ca/en/environment-climate-change/services/water-overview/quantity/monitoring/survey/data-products-services/national-archive-hydat.html
              hreflang: en-CA
            - type: text/html
              rel: download
              title: "Archives nationales des données hydrologiques : HYDAT - Canada.ca"
              href: https://www.canada.ca/fr/environnement-changement-climatique/services/eau-apercu/volume/surveillance/releves/produits-donnees-services/archives-nationales-hydat.html
              hreflang: fr-CA
            - type: application/zip
              rel: download
              title: download data
              href: https://collaboration.cmc.ec.gc.ca/cmc/hydrometrics/www
              hreflang: en-CA
        extents:
            spatial:
                bbox: [-142, 42, -52, 84]
                crs: http://www.opengis.net/def/crs/OGC/1.3/CRS84
            temporal:
                begin: 1850-01-01T00:00:00Z
                end: null # or empty
        providers:
            - type: feature
              default: true
              name: msc_pygeoapi.provider.elasticsearch.ElasticsearchProvider
              data: http://localhost:9200/hydrometric_annual_statistics
              id_field: IDENTIFIER
              time_field: MAX_DATE
              properties:
                  - IDENTIFIER
                  - STATION_NAME
                  - STATION_NUMBER
                  - PROV_TERR_STATE_LOC
                  - DATA_TYPE_EN
                  - DATA_TYPE_FR
                  - MAX_DATE
                  - MAX_SYMBOL_EN
                  - MAX_SYMBOL_FR
                  - MAX_VALUE
                  - MIN_DATE
                  - MIN_SYMBOL_EN
                  - MIN_SYMBOL_FR
                  - MIN_VALUE

    hydrometric-annual-peaks:
        type: collection
        title: Annual Maximum and Minimum Instantaneous Water Level or Flow
        description: The annual maximum and minimum instantaneous data are the maximum and minimum instantaneous values for a given year.
        keywords: [Annual maximum, Annual Minimum, Water Level, Flow, Discharge]
        crs:
            - CRS84
        links:
            - type: text/html
              rel: canonical
              title: Water Level and Flow - Environment Canada
              href: https://wateroffice.ec.gc.ca
              hreflang: en-CA
            - type: text/html
              rel: canonical
              title: Niveau d'eau et débit - Environnement Canada
              href: https://wateroffice.ec.gc.ca/index_f.html
              hreflang: fr-CA
            - type: text/html
              rel: download
              title: "National water data archive: HYDAT - Canada.ca"
              href: https://www.canada.ca/en/environment-climate-change/services/water-overview/quantity/monitoring/survey/data-products-services/national-archive-hydat.html
              hreflang: en-CA
            - type: text/html
              rel: download
              title: "Archives nationales des données hydrologiques : HYDAT - Canada.ca"
              href: https://www.canada.ca/fr/environnement-changement-climatique/services/eau-apercu/volume/surveillance/releves/produits-donnees-services/archives-nationales-hydat.html
              hreflang: fr-CA
            - type: application/zip
              rel: download
              title: download data
              href: https://collaboration.cmc.ec.gc.ca/cmc/hydrometrics/www
              hreflang: en-CA
        extents:
            spatial:
                bbox: [-142, 42, -52, 84]
                crs: http://www.opengis.net/def/crs/OGC/1.3/CRS84
            temporal:
                begin: 1850-01-01T00:00:00Z
                end: null # or empty
        providers:
            - type: feature
              default: true
              name: msc_pygeoapi.provider.elasticsearch.ElasticsearchProvider
              data: http://localhost:9200/hydrometric_annual_peaks
              id_field: IDENTIFIER
              time_field: DATE
              properties:
                  - DATE
                  - IDENTIFIER
                  - STATION_NAME
                  - STATION_NUMBER
                  - PROV_TERR_STATE_LOC
                  - TIMEZONE_OFFSET
                  - DATA_TYPE_EN
                  - DATA_TYPE_FR
                  - PEAK_CODE_EN
                  - PEAK_CODE_FR
                  - UNITS_EN
                  - UNITS_FR
                  - SYMBOL_EN
                  - SYMBOL_FR
                  - PEAK

    hydrometric-realtime:
        type: collection
        title: Real-time hydrometric data
        description: Real-time water level and flow (discharge) data collected at over 2100 hydrometric stations across Canada (last 30 days).
        keywords: [Real-Time, Water Level, Flow, Discharge]
        crs:
            - CRS84
        links:
            - type: text/html
              rel: canonical
              title: Water Level and Flow - Environment Canada
              href: https://wateroffice.ec.gc.ca
              hreflang: en-CA
            - type: text/html
              rel: canonical
              title: Niveau d'eau et débit - Environnement Canada
              href: https://wateroffice.ec.gc.ca/index_f.html
              hreflang: fr-CA
            - type: text/html
              rel: alternate
              title: Real-Time Hydrometric Data
              href: https://wateroffice.ec.gc.ca/mainmenu/real_time_data_index_e.html
              hreflang: en-CA
            - type: text/html
              rel: alternate
              title: Données hydrométriques en temps réel
              href: https://wateroffice.ec.gc.ca/mainmenu/real_time_data_index_f.html
              hreflang: fr-CA
        extents:
            spatial:
                bbox: [-142, 42, -52, 84]
                crs: http://www.opengis.net/def/crs/OGC/1.3/CRS84
#            temporal:
#                begin: null
#                end: null # or empty
        providers:
            - type: feature
              default: true
              name: msc_pygeoapi.provider.elasticsearch.ElasticsearchProvider
              data: http://localhost:9200/hydrometric_realtime.*
              id_field: IDENTIFIER
              time_field: DATETIME

    climate-normals:
        type: collection
        title: 1981-2010 Climate Normals
        description: Climate Normals are used to summarize or describe the average climatic conditions of a particular location. At the completion of each decade, Environment and Climate Change Canada updates its climate normals for as many locations and as many climatic characteristics as possible. The climate normals offered here are based on Canadian climate stations with at least 15 years of data between 1981 to 2010.
        keywords: [climate, normals]
        crs:
            - CRS84
        links:
            - type: text/html
              rel: canonical
              title: Climate Data Online
              href: https://climate.weather.gc.ca
              hreflang: en-CA
        extents:
            spatial:
                bbox: [-142, 42, -52, 84]
                crs: http://www.opengis.net/def/crs/OGC/1.3/CRS84
            temporal:
                begin: 1981-01-01T00:00:00Z
                end: 2010-12-31T00:00:00Z
        providers:
            - type: feature
              default: true
              name: msc_pygeoapi.provider.elasticsearch.ElasticsearchProvider
              data: http://localhost:9200/climate_normals_data
              id_field: ID
              time_field: DATE_CALCULATED
              properties:
                  - STATION_NAME
                  - CLIMATE_IDENTIFIER
                  - ID
                  - PERIOD
                  - CURRENT_FLAG
                  - NORMAL_CODE
                  - NORMAL_ID
                  - PUBLICATION_CODE
                  - DATE_CALCULATED
                  - FIRST_OCCURRENCE_DATE
                  - PROVINCE_CODE
                  - PERIOD_BEGIN
                  - PERIOD_END
                  - FIRST_YEAR
                  - FIRST_YEAR_NORMAL_PERIOD
                  - LAST_YEAR
                  - LAST_YEAR_NORMAL_PERIOD
                  - YEAR_COUNT_NORMAL_PERIOD
                  - TOTAL_OBS_COUNT
                  - OCCURRENCE_COUNT
                  - MAX_DURATION_MISSING_YEARS
                  - PERCENT_OF_POSSIBLE_OBS
                  - E_NORMAL_ELEMENT_NAME
                  - F_NORMAL_ELEMENT_NAME
                  - MONTH
                  - VALUE

    climate-stations:
        type: collection
        title: Climate Stations
        description: Climate observations are derived from two sources of data. The first are Daily Climate Stations producing one or two observations per day of temperature, precipitation. The second are hourly stations that typically produce more weather elements e.g. wind or snow on ground.
        keywords: [climate, stations]
        crs:
            - CRS84
        links:
            - type: text/html
              rel: canonical
              title: Climate Data Online
              href: https://climate.weather.gc.ca
              hreflang: en-CA
        extents:
            spatial:
                bbox: [-142, 42, -52, 84]
                crs: http://www.opengis.net/def/crs/OGC/1.3/CRS84
            temporal:
                begin: 1969-01-01T00:00:00Z
                end: null # or empty
        providers:
            - type: feature
              default: true
              name: msc_pygeoapi.provider.elasticsearch.ElasticsearchProvider
              data: http://localhost:9200/climate_station_information
              id_field: CLIMATE_IDENTIFIER

    climate-monthly:
        type: collection
        title: Monthly Climate Observation Summaries
        description: A cross-country summary of the averages and extremes for the month, including precipitation totals, max-min temperatures, and degree days. This data is available from stations that produce daily data.
        keywords: [Climate, Climate archives, Climate change]
        crs:
            - CRS84
        links:
            - type: text/html
              rel: canonical
              title: Climate Data Online
              href: https://climate.weather.gc.ca
              hreflang: en-CA
        extents:
            spatial:
                bbox: [-142, 42, -52, 84]
                crs: http://www.opengis.net/def/crs/OGC/1.3/CRS84
            temporal:
                begin: 1865-01-01T00:00:00Z
                end: null # or empty
        providers:
            - type: feature
              default: true
              name: msc_pygeoapi.provider.elasticsearch.ElasticsearchProvider
              data: http://localhost:9200/climate_public_climate_summary
              id_field: ID
              time_field: LOCAL_DATE
              properties:
                  - LATITUDE
                  - LONGITUDE
                  - STATION_NAME
                  - CLIMATE_IDENTIFIER
                  - ID
                  - LOCAL_DATE
                  - LAST_UPDATED
                  - PROVINCE_CODE
                  - ENG_PROVINCE_NAME
                  - FRE_PROVINCE_NAME
                  - LOCAL_YEAR
                  - LOCAL_MONTH
                  - NORMAL_MEAN_TEMPERATURE
                  - MEAN_TEMPERATURE
                  - DAYS_WITH_VALID_MEAN_TEMP
                  - MIN_TEMPERATURE
                  - DAYS_WITH_VALID_MIN_TEMP
                  - MAX_TEMPERATURE
                  - DAYS_WITH_VALID_MAX_TEMP
                  - NORMAL_PRECIPITATION
                  - TOTAL_PRECIPITATION
                  - DAYS_WITH_VALID_PRECIP
                  - DAYS_WITH_PRECIP_GE_1MM
                  - NORMAL_SNOWFALL
                  - TOTAL_SNOWFALL
                  - DAYS_WITH_VALID_SNOWFALL
                  - SNOW_ON_GROUND_LAST_DAY
                  - NORMAL_SUNSHINE
                  - BRIGHT_SUNSHINE
                  - DAYS_WITH_VALID_SUNSHINE
                  - COOLING_DEGREE_DAYS
                  - HEATING_DEGREE_DAYS

    climate-daily:
        type: collection
        title: Daily Climate Observations
        description: "Daily climate observations are derived from two sources of data. The first are Daily Climate Stations producing one or two observations per day of temperature, precipitation. The second are hourly stations that typically produce more weather elements e.g. wind or snow on ground. Only a subset of the total stations is shown due to size limitations. The criteria for station selection are listed as below. The priorities for inclusion are as follows: (1) Station is currently operational, (2) Stations with long periods of record, (3) Stations that are co-located with the categories above and supplement the period of record"
        keywords: [Climate, Climate archives, Climate change]
        crs:
            - CRS84
        links:
            - type: text/html
              rel: canonical
              title: Climate Data Online
              href: https://climate.weather.gc.ca
              hreflang: en-CA
        extents:
            spatial:
                bbox: [-142, 42, -52, 84]
                crs: http://www.opengis.net/def/crs/OGC/1.3/CRS84
            temporal:
                begin: 1840-01-01T00:00:00Z
                end: null # or empty
        providers:
            - type: feature
              default: true
              name: msc_pygeoapi.provider.elasticsearch.ElasticsearchProvider
              data: http://localhost:9200/climate_public_daily_data
              id_field: ID
              time_field: LOCAL_DATE
              properties:
                  - STATION_NAME
                  - CLIMATE_IDENTIFIER
                  - ID
                  - LOCAL_DATE
                  - PROVINCE_CODE
                  - LOCAL_YEAR
                  - LOCAL_MONTH
                  - LOCAL_DAY
                  - MEAN_TEMPERATURE
                  - MEAN_TEMPERATURE_FLAG
                  - MIN_TEMPERATURE
                  - MIN_TEMPERATURE_FLAG
                  - MAX_TEMPERATURE
                  - MAX_TEMPERATURE_FLAG
                  - TOTAL_PRECIPITATION
                  - TOTAL_PRECIPITATION_FLAG
                  - TOTAL_RAIN
                  - TOTAL_RAIN_FLAG
                  - TOTAL_SNOW
                  - TOTAL_SNOW_FLAG
                  - SNOW_ON_GROUND
                  - SNOW_ON_GROUND_FLAG
                  - DIRECTION_MAX_GUST
                  - DIRECTION_MAX_GUST_FLAG
                  - SPEED_MAX_GUST
                  - SPEED_MAX_GUST_FLAG
                  - COOLING_DEGREE_DAYS
                  - COOLING_DEGREE_DAYS_FLAG
                  - HEATING_DEGREE_DAYS
                  - HEATING_DEGREE_DAYS_FLAG
                  - MIN_REL_HUMIDITY
                  - MIN_REL_HUMIDITY_FLAG
                  - MAX_REL_HUMIDITY
                  - MAX_REL_HUMIDITY_FLAG

    climate-hourly:
        type: collection
        title: Hourly Climate Observations
        description: "Hourly climate observations are derived from the data source HLY01. These are stations that produce hourly meteorological observations, taken each hour of the day for the hours 00h-23h, for both daily (temperature, precipitation) and non-daily elements (station pressure, relative humidity, visibility). Only a subset of the total stations are shown due to size limitations. The stations were selected based on the following criteria: (1) Stations near cities with populations greater than 10,000, (2) Stations with long periods of record of at least 30 years of data, (3) Stations selected for the 1991-2020 WMO Normals, (4) Stations with RBCN designation not selected for 1991-2020 WMO Normals, and/or (5) Stations whose sum when joined with co-located/successor stations equates to a period of record of 30 years or greater."
        keywords: [Climate, Climate archives, Climate change]
        crs:
            - CRS84
        links:
            - type: text/html
              rel: canonical
              title: Climate Data Online
              href: https://climate.weather.gc.ca
              hreflang: en-CA
        extents:
            spatial:
                bbox: [-142, 42, -52, 84]
                crs: http://www.opengis.net/def/crs/OGC/1.3/CRS84
            temporal:
                begin: 1953-01-01T00:00:00Z #TODO
                end: null # or empty
        providers:
            - type: feature
              default: true
              name: msc_pygeoapi.provider.elasticsearch.ElasticsearchProvider
              data: http://localhost:9200/climate_public_hourly_data
              id_field: ID
              time_field: LOCAL_DATE
              properties:
                  - STATION_NAME
                  - CLIMATE_IDENTIFIER
                  - ID
                  - LOCAL_DATE
                  - PROVINCE_CODE
                  - LOCAL_YEAR
                  - LOCAL_MONTH
                  - LOCAL_DAY
                  - LOCAL_HOUR
                  - TEMP
                  - TEMP_FLAG
                  - DEW_POINT_TEMP
                  - DEW_POINT_TEMP_FLAG
                  - HUMIDEX
                  - HUMIDEX_FLAG
                  - PRECIP_AMOUNT
                  - PRECIP_AMOUNT_FLAG
                  - RELATIVE_HUMIDITY
                  - RELATIVE_HUMIDITY_FLAG
                  - STATION_PRESSURE
                  - STATION_PRESSURE_FLAG
                  - VISIBILITY
                  - VISIBILITY_FLAG
                  - WINDCHILL
                  - WINDCHILL_FLAG
                  - WIND_DIRECTION
                  - WIND_DIRECTION_FLAG
                  - WIND_SPEED
                  - WIND_SPEED_FLAG

    ahccd-stations:
        type: collection
        title: Adjusted and Homogenized Canadian Climate Data (AHCCD) Stations
        description: Climate station datasets that incorporate adjustments (derived from statistical procedures) to the original historical station data to account for discontinuities from non-climatic factors, such as instrument changes or station relocation.
        keywords: [ahccd, stations]
        crs:
            - CRS84
        links:
            - type: text/html
              rel: canonical
              title: Adjusted and Homogenized Canadian Climate Data (AHCCD)
              href: https://www.canada.ca/en/environment-climate-change/services/climate-change/science-research-data/climate-trends-variability/adjusted-homogenized-canadian-data.html
              hreflang: en-CA
        extents:
            spatial:
                bbox: [-142, 42, -52, 84]
                crs: http://www.opengis.net/def/crs/OGC/1.3/CRS84
        providers:
            - type: feature
              default: true
              name: msc_pygeoapi.provider.elasticsearch.ElasticsearchProvider
              data: http://localhost:9200/ahccd_stations
              id_field: identifier__identifiant

    ahccd-annual:
        type: collection
        title: Adjusted and Homogenized Canadian Climate Data (AHCCD) Annual
        description: Adjusted and Homogenized Canadian Climate Data (AHCCD) are climate station datasets that incorporate adjustments (derived from statistical procedures) to the original historical station data to account for discontinuities from non-climatic factors, such as instrument changes or station relocation. Data are provided for temperature, precipitation, pressure and wind speed. Station trend data are provided when available. Trends are calculated using the Theil-Sen method using the station's full period of available data. The availability of trends will vary by station; if more than 5 consecutive years are missing data or more than 10% of the data within the time series is missing, a trend was not calculated.
        keywords: [ahccd, annual]
        crs:
            - CRS84
        links:
            - type: text/html
              rel: canonical
              title: Adjusted and Homogenized Canadian Climate Data (AHCCD)
              href: https://www.canada.ca/en/environment-climate-change/services/climate-change/science-research-data/climate-trends-variability/adjusted-homogenized-canadian-data.html
              hreflang: en-CA
        extents:
            spatial:
                bbox: [-142, 42, -52, 84]
                crs: http://www.opengis.net/def/crs/OGC/1.3/CRS84
            temporal:
                begin: 1840-01-01T00:00:00Z
                end: 2020-12-31T23:59:59.999999Z
        providers:
            - type: feature
              default: true
              name: msc_pygeoapi.provider.elasticsearch.ElasticsearchProvider
              data: http://localhost:9200/ahccd_annual
              id_field: identifier__identifiant
              time_field: year__annee
              properties:
                  - lat__lat
                  - lon__long
                  - identifier__identifiant
                  - station_id__id_station
                  - period_group__groupe_periode
                  - period_value__valeur_periode
                  - province__province
                  - year__annee
                  - temp_mean__temp_moyenne
                  - temp_mean_units__temp_moyenne_unites
                  - temp_min__temp_min
                  - temp_min_units__temp_min_unites
                  - temp_max__temp_max
                  - temp_max_units__temp_max_unites
                  - total_precip__precip_totale
                  - total_precip_units__precip_totale_unites
                  - rain__pluie
                  - rain_units__pluie_unites
                  - snow__neige
                  - snow_units__neige_unites
                  - pressure_sea_level__pression_niveau_mer
                  - pressure_sea_level_units__pression_niveau_mer_unite
                  - pressure_station__pression_station
                  - pressure_station_units__pression_station_unites
                  - wind_speed__vitesse_vent
                  - wind_speed_units__vitesse_vent_unites

    ahccd-seasonal:
        type: collection
        title: Adjusted and Homogenized Canadian Climate Data (AHCCD) Seasonal
        description: Adjusted and Homogenized Canadian Climate Data (AHCCD) are climate station datasets that incorporate adjustments (derived from statistical procedures) to the original historical station data to account for discontinuities from non-climatic factors, such as instrument changes or station relocation. Data are provided for temperature, precipitation, pressure and wind speed. Station trend data are provided when available. Trends are calculated using the Theil-Sen method using the station's full period of available data. The availability of trends will vary by station; if more than 5 consecutive years are missing data or more than 10% of the data within the time series is missing, a trend was not calculated.
        keywords: [ahccd, seasonal]
        crs:
            - CRS84
        links:
            - type: text/html
              rel: canonical
              title: Adjusted and Homogenized Canadian Climate Data (AHCCD)
              href: https://www.canada.ca/en/environment-climate-change/services/climate-change/science-research-data/climate-trends-variability/adjusted-homogenized-canadian-data.html
              hreflang: en-CA
        extents:
            spatial:
                bbox: [-142, 42, -52, 84]
                crs: http://www.opengis.net/def/crs/OGC/1.3/CRS84
            temporal:
                begin: 1840-01-01T00:00:00Z
                end: 2020-12-31T23:59:59.999999Z
        providers:
            - type: feature
              default: true
              name: msc_pygeoapi.provider.elasticsearch.ElasticsearchProvider
              data: http://localhost:9200/ahccd_seasonal
              id_field: identifier__identifiant
              time_field: year__annee
              properties:
                  - lat__lat
                  - lon__long
                  - identifier__identifiant
                  - station_id__id_station
                  - period_value__valeur_periode
                  - period_group__groupe_periode
                  - province__province
                  - year__annee
                  - temp_mean__temp_moyenne
                  - temp_mean_units__temp_moyenne_unites
                  - temp_max__temp_max
                  - temp_max_units__temp_max_unites
                  - temp_min__temp_min
                  - temp_min_units__temp_min_unites
                  - total_precip__precip_totale
                  - total_precip_units__precip_totale_unites
                  - rain__pluie
                  - rain_units__pluie_unites
                  - snow__neige
                  - snow_units__neige_unites
                  - pressure_sea_level__pression_niveau_mer
                  - pressure_sea_level_units__pression_niveau_mer_unite
                  - pressure_station__pression_station
                  - pressure_station_units__pression_station_unites
                  - wind_speed__vitesse_vent
                  - wind_speed_units__vitesse_vent_unites

    ahccd-monthly:
        type: collection
        title: Adjusted and Homogenized Canadian Climate Data (AHCCD) Monthly
        description: Adjusted and Homogenized Canadian Climate Data (AHCCD) are climate station datasets that incorporate adjustments (derived from statistical procedures) to the original historical station data to account for discontinuities from non-climatic factors, such as instrument changes or station relocation. Data are provided for temperature, precipitation, pressure and wind speed. Station trend data are provided when available. Trends are calculated using the Theil-Sen method using the station's full period of available data. The availability of trends will vary by station; if more than 5 consecutive years are missing data or more than 10% of the data within the time series is missing, a trend was not calculated.
        keywords: [ahccd, monthly]
        crs:
            - CRS84
        links:
            - type: text/html
              rel: canonical
              title: Adjusted and Homogenized Canadian Climate Data (AHCCD)
              href: https://www.canada.ca/en/environment-climate-change/services/climate-change/science-research-data/climate-trends-variability/adjusted-homogenized-canadian-data.html
              hreflang: en-CA
        extents:
            spatial:
                bbox: [-142, 42, -52, 84]
                crs: http://www.opengis.net/def/crs/OGC/1.3/CRS84
            temporal:
                begin: 1840-01-01T00:00:00Z
                end: 2020-12-31T23:59:59.999999Z
        providers:
            - type: feature
              default: true
              name: msc_pygeoapi.provider.elasticsearch.ElasticsearchProvider
              data: http://localhost:9200/ahccd_monthly
              id_field: identifier__identifiant
              time_field: date
              properties:
                  - lat__lat
                  - lon__long
                  - identifier__identifiant
                  - station_id__id_station
                  - period_value__valeur_periode
                  - period_group__groupe_periode
                  - province__province
                  - date
                  - temp_mean__temp_moyenne
                  - temp_mean_units__temp_moyenne_unites
                  - temp_max__temp_max
                  - temp_max_units__temp_max_unites
                  - temp_min__temp_min
                  - temp_min_units__temp_min_unites
                  - total_precip__precip_totale
                  - total_precip_units__precip_totale_unites
                  - rain__pluie
                  - rain_units__pluie_unites
                  - snow__neige
                  - snow_units__neige_unites
                  - pressure_sea_level__pression_niveau_mer
                  - pressure_sea_level_units__pression_niveau_mer_unite
                  - pressure_station__pression_station
                  - pressure_station_units__pression_station_unites
                  - wind_speed__vitesse_vent
                  - wind_speed_units__vitesse_vent_unites


    ahccd-trends:
        type: collection
        title: Adjusted and Homogenized Canadian Climate Data (AHCCD) Trends
        description: Adjusted and Homogenized Canadian Climate Data (AHCCD) are climate station datasets that incorporate adjustments (derived from statistical procedures) to the original historical station data to account for discontinuities from non-climatic factors, such as instrument changes or station relocation. Data are provided for temperature, precipitation, pressure and wind speed. Station trend data are provided when available. Trends are calculated using the Theil-Sen method using the station's full period of available data. The availability of trends will vary by station; if more than 5 consecutive years are missing data or more than 10% of the data within the time series is missing, a trend was not calculated.
        keywords: [ahccd, trends]
        crs:
            - CRS84
        links:
            - type: text/html
              rel: canonical
              title: Adjusted and Homogenized Canadian Climate Data (AHCCD)
              href: https://www.canada.ca/en/environment-climate-change/services/climate-change/science-research-data/climate-trends-variability/adjusted-homogenized-canadian-data.html
              hreflang: en-CA
        extents:
            spatial:
                bbox: [-142, 42, -52, 84]
                crs: http://www.opengis.net/def/crs/OGC/1.3/CRS84
            temporal:
                begin: 1840-01-01T00:00:00Z
                end: 2020-12-31T23:59:59.999999Z
        providers:
            - type: feature
              default: true
              name: msc_pygeoapi.provider.elasticsearch.ElasticsearchProvider
              data: http://localhost:9200/ahccd_trends
              id_field: identifier__identifiant
              properties:
                  - identifier__identifiant
                  - station_id__id_station
                  - station_name__nom_station
                  - joined__rejoint
                  - elevation__elevation
                  - period__periode
                  - province__province
                  - year_range__annees
                  - measurement_type__type_mesure
                  - trend_value__valeur_tendance

    swob-realtime:
        type: collection
        title: Surface Weather Observations
        description: Surface Observations measured at the automatic and manual stations of the Environment and Climate Change Canada and partners networks, either for a single station, or for the stations of specific provinces and territories (last 30 days)
        keywords: [surface, observations, weather, realtime]
        crs:
            - CRS84
        links:
            - type: text/html
              rel: canonical
              title: Data and products of in situ observations
              href: https://eccc-msc.github.io/open-data/msc-data/obs_station/readme_obs_insitu_swobdatamart_en
              hreflang: en-CA
            - type: text/html
              rel: canonical
              title: Données et produits d'observations aux stations
              href: https://eccc-msc.github.io/open-data/msc-data/obs_station/readme_obs_insitu_swobdatamart_fr
              hreflang: fr-CA
        extents:
            spatial:
                bbox: [-142, 42, -52, 84]
                crs: http://www.opengis.net/def/crs/OGC/1.3/CRS84
            temporal:
                begin: null
                end: null # or empty
        providers:
            - type: feature
              name: msc_pygeoapi.provider.elasticsearch.ElasticsearchProvider
              data: http://localhost:9200/swob_realtime.*
              id_field: id
              time_field: date_tm-value

    ltce-stations:
        type: collection
        title:  Virtual Climate Stations (LTCE)
        description: A Virtual Climate station is the result of threading together climate data from proximate current and historical stations to construct a long term threaded data set. For the purpose of identifying and tabulating daily extremes of record for temperature, precipitation and snowfall, the Meteorological Service of Canada has threaded or put together data from closely related stations to compile a long time series of data for about 750 locations in Canada to monitor for record-breaking weather. The length of the time series of virtual stations is often greater than 100 years. A Virtual Climate station is always named for an “Area” rather than a point, e.g. Winnipeg Area, to indicate that the data are drawn from that area(within a 20km radius from the urban center) rather than a single precise location.
        keywords: [Weather and Climate, Atmosphere, Climate]
        crs:
            - CRS84
        links: []  # TODO
        extents:
            spatial:
                bbox: [-140.8689, 42.04301, -52.70000, 82.51778]
                crs: http://www.opengis.net/def/crs/OGC/1.3/CRS84
            temporal:
                begin: 1840-03-01
                end: null # or empty
        providers:
            - type: feature
              name: msc_pygeoapi.provider.elasticsearch.ElasticsearchProvider
              data: http://localhost:9200/ltce_stations
              id_field: IDENTIFIER

    ltce-temperature:
        type: collection
        title: Daily Extremes of Records (LTCE) – Temperature
        description: "Anomalous weather resulting in Temperature and Precipitation extremes occurs almost every day somewhere in Canada. For the purpose of identifying and tabulating daily extremes of record for temperature, precipitation and snowfall, the Meteorological Service of Canada has threaded or put together data from closely related stations to compile a long time series of data for about 750 locations in Canada to monitor for record-breaking weather. Virtual Climate stations correspond with the city pages of weather.gc.ca. This data provides the daily extremes of record for Temperature for each day of the year. Daily elements include: High Maximum, Low Maximum, High Minimum, Low Minimum."
        keywords: [Weather and Climate, Atmosphere, Climate]
        crs:
            - CRS84
        links: []  # TODO
        extents:
            spatial:
                bbox: [-140.8689, 42.04301, -52.70000, 82.51778]
                crs: http://www.opengis.net/def/crs/OGC/1.3/CRS84
            temporal:
                begin: 1840-03-01
                end: null # or empty
        providers:
            - type: feature
              name: msc_pygeoapi.provider.elasticsearch.ElasticsearchProvider
              data: http://localhost:9200/ltce_temp_extremes
              id_field: IDENTIFIER
              properties:
                  - WXO_CITY_CODE
                  - VIRTUAL_STATION_NAME_E
                  - VIRTUAL_STATION_NAME_F
                  - VIRTUAL_CLIMATE_ID
                  - LOCAL_MONTH
                  - LOCAL_DAY
                  - RECORD_HIGH_MAX_TEMP
                  - RECORD_HIGH_MAX_TEMP_YR
                  - PREV_RECORD_HIGH_MAX_TEMP
                  - PREV_RECORD_HIGH_MAX_TEMP_YR
                  - RECORD_LOW_MAX_TEMP
                  - RECORD_LOW_MAX_TEMP_YR
                  - PREV_RECORD_LOW_MAX_TEMP
                  - PREV_RECORD_LOW_MAX_TEMP_YR
                  - RECORD_LOW_MIN_TEMP
                  - RECORD_LOW_MIN_TEMP_YR
                  - PREV_RECORD_LOW_MIN_TEMP
                  - PREV_RECORD_LOW_MIN_TEMP_YR
                  - RECORD_HIGH_MIN_TEMP
                  - RECORD_HIGH_MIN_TEMP_YR
                  - PREV_RECORD_HIGH_MIN_TEMP
                  - PREV_RECORD_HIGH_MIN_TEMP_YR
                  - FIRST_HIGH_MAX_TEMP
                  - FIRST_HIGH_MAX_TEMP_YEAR
                  - SECOND_HIGH_MAX_TEMP
                  - SECOND_HIGH_MAX_TEMP_YEAR
                  - THIRD_HIGH_MAX_TEMP
                  - THIRD_HIGH_MAX_TEMP_YEAR
                  - FOURTH_HIGH_MAX_TEMP
                  - FOURTH_HIGH_MAX_TEMP_YEAR
                  - FIFTH_HIGH_MAX_TEMP
                  - FIFTH_HIGH_MAX_TEMP_YEAR
                  - FIRST_LOW_MAX_TEMP
                  - FIRST_LOW_MAX_TEMP_YEAR
                  - SECOND_LOW_MAX_TEMP
                  - SECOND_LOW_MAX_TEMP_YEAR
                  - THIRD_LOW_MAX_TEMP
                  - THIRD_LOW_MAX_TEMP_YEAR
                  - FOURTH_LOW_MAX_TEMP
                  - FOURTH_LOW_MAX_TEMP_YEAR
                  - FIFTH_LOW_MAX_TEMP
                  - FIFTH_LOW_MAX_TEMP_YEAR
                  - FIRST_HIGH_MIN_TEMP
                  - FIRST_HIGH_MIN_TEMP_YEAR
                  - SECOND_HIGH_MIN_TEMP
                  - SECOND_HIGH_MIN_TEMP_YEAR
                  - THIRD_HIGH_MIN_TEMP
                  - THIRD_HIGH_MIN_TEMP_YEAR
                  - FOURTH_HIGH_MIN_TEMP
                  - FOURTH_HIGH_MIN_TEMP_YEAR
                  - FIFTH_HIGH_MIN_TEMP
                  - FIFTH_HIGH_MIN_TEMP_YEAR
                  - FIRST_LOW_MIN_TEMP
                  - FIRST_LOW_MIN_TEMP_YEAR
                  - SECOND_LOW_MIN_TEMP
                  - SECOND_LOW_MIN_TEMP_YEAR
                  - THIRD_LOW_MIN_TEMP
                  - THIRD_LOW_MIN_TEMP_YEAR
                  - FOURTH_LOW_MIN_TEMP
                  - FOURTH_LOW_MIN_TEMP_YEAR
                  - FIFTH_LOW_MIN_TEMP
                  - FIFTH_LOW_MIN_TEMP_YEAR
                  - PROVINCE_CODE                  
                  - MIN_TEMP_RECORD_BEGIN
                  - MIN_TEMP_RECORD_END
                  - MAX_TEMP_RECORD_BEGIN
                  - MAX_TEMP_RECORD_END
                  - IDENTIFIER
                  - LAST_UPDATED

    ltce-precipitation:
        type: collection
        title: Daily Extremes of Records (LTCE) – Precipitation
        description: "Anomalous weather resulting in Temperature and Precipitation extremes occurs almost every day somewhere in Canada. For the purpose of identifying and tabulating daily extremes of record for temperature, precipitation and snowfall, the Meteorological Service of Canada has threaded or put together data from closely related stations to compile a long time series of data for about 750 locations in Canada to monitor for record-breaking weather. Virtual Climate stations correspond with the city pages of weather.gc.ca. This data provides the daily extremes of record for Precipitation for each day of the year. Daily elements include: Greatest Precipitation."
        keywords: [Weather and Climate, Atmosphere, Climate]
        crs:
            - CRS84
        links: []  # TODO
        extents:
            spatial:
                bbox: [-140.8675, 42.04307, -52.70000, 82.51778]
                crs: http://www.opengis.net/def/crs/OGC/1.3/CRS84
            temporal:
                begin: 1840-05-01
                end: null # or empty
        providers:
            - type: feature
              name: msc_pygeoapi.provider.elasticsearch.ElasticsearchProvider
              data: http://localhost:9200/ltce_precip_extremes
              id_field: IDENTIFIER
              properties:
                  - WXO_CITY_CODE
                  - VIRTUAL_STATION_NAME_E
                  - VIRTUAL_STATION_NAME_F
                  - VIRTUAL_CLIMATE_ID
                  - LOCAL_MONTH
                  - LOCAL_DAY
                  - RECORD_PRECIPITATION
                  - RECORD_PRECIPITATION_YR
                  - PREV_RECORD_PRECIPITATION
                  - PREV_RECORD_PRECIPITATION_YR
                  - FIRST_PRECIPITATION
                  - FIRST_PRECIPITATION_YEAR
                  - SECOND_PRECIPITATION
                  - SECOND_PRECIPITATION_YEAR
                  - THIRD_PRECIPITATION
                  - THIRD_PRECIPITATION_YEAR
                  - FOURTH_PRECIPITATION
                  - FOURTH_PRECIPITATION_YEAR
                  - FIFTH_PRECIPITATION
                  - FIFTH_PRECIPITATION_YEAR
                  - PROVINCE_CODE
                  - RECORD_BEGIN
                  - RECORD_END
                  - IDENTIFIER

    ltce-snowfall:
        type: collection
        title: Daily Extremes of Records (LTCE) – Snowfall
        description: "Anomalous weather resulting in Temperature and Precipitation extremes occurs almost every day somewhere in Canada. For the purpose of identifying and tabulating daily extremes of record for temperature, precipitation and snowfall, the Meteorological Service of Canada has threaded or put together data from closely related stations to compile a long time series of data for about 750 locations in Canada to monitor for record-breaking weather. Virtual Climate stations correspond with the city pages of weather.gc.ca. This data provides the daily extremes of record for Snowfall for each day of the year. Daily elements include: Greatest Snowfall."
        keywords: [Weather and Climate, Atmosphere, Climate]
        crs:
            - CRS84
        links: []  # TODO
        extents:
            spatial:
                bbox: [-140.8675, 42.04307, -52.70000, 82.51778]
                crs: http://www.opengis.net/def/crs/OGC/1.3/CRS84
            temporal:
                begin: 1840-05-01
                end: null # or empty
        providers:
            - type: feature
              name: msc_pygeoapi.provider.elasticsearch.ElasticsearchProvider
              data: http://localhost:9200/ltce_snow_extremes
              id_field: IDENTIFIER
              properties:
                  - WXO_CITY_CODE
                  - VIRTUAL_STATION_NAME_E
                  - VIRTUAL_STATION_NAME_F
                  - VIRTUAL_CLIMATE_ID
                  - LOCAL_MONTH
                  - LOCAL_DAY
                  - RECORD_SNOWFALL
                  - RECORD_SNOWFALL_YR
                  - PREV_RECORD_SNOWFALL
                  - PREV_RECORD_SNOWFALL_YR
                  - FIRST_SNOWFALL
                  - FIRST_SNOWFALL_YEAR
                  - SECOND_SNOWFALL
                  - SECOND_SNOWFALL_YEAR
                  - THIRD_SNOWFALL
                  - THIRD_SNOWFALL_YEAR
                  - FOURTH_SNOWFALL
                  - FOURTH_SNOWFALL_YEAR
                  - FIFTH_SNOWFALL
                  - FIFTH_SNOWFALL_YEAR
                  - PROVINCE_CODE
                  - RECORD_BEGIN
                  - RECORD_END
                  - IDENTIFIER

    aqhi-forecasts-realtime:
        type: collection
        title: Air Quality Health Index – Forecasts
        description: The Air Quality Health Index (AQHI) is a scale designed to help quantify the quality of the air in a certain region on a scale from 1 to 10. When the amount of air pollution is very high, the number is reported as 10+. It also includes a category that describes the health risk associated with the index reading (e.g. Low, Moderate, High, or Very High Health Risk). The AQHI is calculated based on the relative risks of a combination of common air pollutants that are known to harm human health, including ground-level ozone, particulate matter, and nitrogen dioxide. The AQHI formulation captures only the short term or acute health risk (exposure of hour or days at a maximum). The formulation of the AQHI may change over time to reflect new understanding associated with air pollution health effects. The AQHI is calculated from data observed in real time, without being verified (quality control).
        keywords: [air, quality, health, index, realtime, forecasts]
        crs:
            - CRS84
        links:
            - type: text/html
              rel: canonical
              title: Data and Products of the Air Quality Health Index (AQHI) observation and forecast
              href: https://eccc-msc.github.io/open-data/msc-data/aqhi/readme_aqhi_en/
              hreflang: en-CA
            - type: text/html
              rel: alternate
              title: Données et produits d'observations et prévisions qui sont générés pour le programme Cote Air Santé (CAS)
              href: https://eccc-msc.github.io/open-data/msc-data/aqhi/readme_aqhi_fr/
              hreflang: fr-CA
        extents:
            spatial:
                bbox: [-141, 41.68, -52.62, 83.11]
                crs: http://www.opengis.net/def/crs/OGC/1.3/CRS84
            temporal:
                begin: 2013-01-01T00:00:00Z
                end: null # or empty
        providers:
            - type: feature
              name: msc_pygeoapi.provider.elasticsearch.ElasticsearchProvider
              data: http://localhost:9200/aqhi-forecasts-realtime.*
              id_field: id
              time_field: publication_datetime

    aqhi-observations-realtime:
        type: collection
        title: Air Quality Health Index – Observations
        description: The Air Quality Health Index (AQHI) is a scale designed to help quantify the quality of the air in a certain region on a scale from 1 to 10. When the amount of air pollution is very high, the number is reported as 10+. It also includes a category that describes the health risk associated with the index reading (e.g. Low, Moderate, High, or Very High Health Risk). The AQHI is calculated based on the relative risks of a combination of common air pollutants that are known to harm human health, including ground-level ozone, particulate matter, and nitrogen dioxide. The AQHI formulation captures only the short term or acute health risk (exposure of hour or days at a maximum). The formulation of the AQHI may change over time to reflect new understanding associated with air pollution health effects. The AQHI is calculated from data observed in real time, without being verified (quality control).
        keywords: [air, quality, health, index, realtime, observations]
        crs:
            - CRS84
        links:
            - type: text/html
              rel: canonical
              title: Data and Products of the Air Quality Health Index (AQHI) observation and forecast
              href: https://eccc-msc.github.io/open-data/msc-data/aqhi/readme_aqhi_en/
              hreflang: en-CA
            - type: text/html
              rel: alternate
              title: Données et produits d'observations et prévisions qui sont générés pour le programme Cote Air Santé (CAS)
              href: https://eccc-msc.github.io/open-data/msc-data/aqhi/readme_aqhi_fr/
              hreflang: fr-CA
        extents:
            spatial:
                bbox: [-141, 41.68, -52.62, 83.11]
                crs: http://www.opengis.net/def/crs/OGC/1.3/CRS84
            temporal:
                begin: 2013-01-01T00:00:00Z
                end: null # or empty
        providers:
            - type: feature
              name: msc_pygeoapi.provider.elasticsearch.ElasticsearchProvider
              data: http://localhost:9200/aqhi-observations-realtime.*
              id_field: id
              time_field: observation_datetime

    msc-datamart:
        type: stac-collection
        title: MSC Datamart (experimental)
        description: MSC Datamart (experimental)
        keywords:
            - datamart
            - experimental
        links:
            - type: text/html
              rel: canonical
              title: information
              href: https://dd.weather.gc.ca
              hreflang: en-CA
        extents:
            spatial:
                bbox: [-180,-90,180,90]
                crs: http://www.opengis.net/def/crs/OGC/1.3/CRS84
        providers:
            - type: stac
              name: FileSystem
              data: /data/geomet/feeds/ddi
              file_types:
                  - .cap
                  - .grib2
                  - .nc
                  - .shp
                  - .Z

    bulletins-realtime:
        type: collection
        title: Real-time meteorological bulletins
        description: Real-time meteorological bulletins (last 140 days)
        keywords: [alphanumerical, binary, bulletins]
        crs:
            - CRS84
        links:
            - type: text/html
              rel: canonical
              title: information
              href: https://eccc-msc.github.io/open-data/msc-data/bulletins/readme_bulletins_en
              hreflang: en-CA
        extents:
            spatial:
                bbox: [-180, -90, 180, 90]
                crs: http://www.opengis.net/def/crs/OGC/1.3/CRS84
            temporal:
                begin: 1840-05-01T00:00:00Z
                end: null # or empty
        providers:
            - type: feature
              name: msc_pygeoapi.provider.elasticsearch.ElasticsearchProvider
              data: http://localhost:9200/bulletins.*
              id_field: identifier
              time_field: datetime

    metnotes:
        type: collection
        title: MetNotes
        description: MetNotes are a geo- and time-referenced, free form polygon product issued by MSC that complement today’s location-based dissemination systems. The concise text of a MetNote (similar to a Tweet) is consistent with communication today where people are seeking information at a glance. Meteorologists will issue a MetNote to add contextual and/or impact information to complement the public forecast that is valid over a specific area, for a specific time range.
        keywords: [MetNote, Contextual information, Forecaster comment, Impact]
        crs:
            - CRS84
        links:
            - type: text/html
              rel: canonical
              title: Data and products of in situ observations
              href: https://eccc-msc.github.io/open-data/msc-data/obs_station/readme_obs_insitu_swobdatamart_en
              hreflang: en-CA
            - type: text/html
              rel: canonical
              title: Données et produits d'observations aux stations
              href: https://eccc-msc.github.io/open-data/msc-data/obs_station/readme_obs_insitu_swobdatamart_fr
              hreflang: fr-CA
        extents:
            spatial:
                bbox: [-145.27, 37.3, -48.11, 87.61]
                crs: http://www.opengis.net/def/crs/OGC/1.3/CRS84
            temporal:
                begin: null
                end: null # or empty
        providers:
            - type: feature
              name: msc_pygeoapi.provider.elasticsearch.ElasticsearchProvider
              data: http://localhost:9200/metnotes.*
              id_field: id
              time_field: publication_datetime
              properties:
                  - id
                  - aors
                  - type_id
                  - publication_version
                  - start_datetime
                  - end_datetime
                  - expiration_datetime
                  - publication_datetime
                  - metnote_status
                  - filename
                  - weather_narrative_id
                  - weather_narrative_version
                  - content_en
                  - content_fr

    climate:cmip5:projected:annual:anomaly:
        type: collection
        title: Projected annual anomaly CMIP5
        description: The Global climate model scenarios dataset is based on an ensemble of global climate model projections from the Coupled Model Intercomparison Project Phase 5 (CMIP5). Multi-model ensembles of modelled output (actual value) and projected change (anomaly) are available for historical simulations and three emission scenarios at a 1x1 degree grid resolution. Projected changes are expressed as anomalies with respect to the reference period of 1986-2005. A range of percentiles across the multi-model ensembles are available for download.
        keywords:
            - Projections
            - climate
            - climate change
            - percentiles
            - ensembles
            - climate model
            - precipitation
            - cmip5
            - Weather and Climate
            - Provide Climate Information Products and Services
            - Expand Scientific Knowledge for Climate Monitoring and Prediction
            - International
            - Climate
            - Climate change
        extents:
            spatial:
                bbox: [-150,40,-45,90]
                crs: http://www.opengis.net/def/crs/OGC/1.3/CRS84
        links:
            - type: text/html
              rel: canonical
              title: information
              href: https://open.canada.ca/data/en/dataset/eddd6eaf-34d7-4452-a994-3d928115a68b
              hreflang: en-CA
        providers:
            - type: coverage
              name: msc_pygeoapi.provider.climate_xarray.ClimateProvider
              data: /data/geomet/feeds/dd.ops/climate/cmip5/netcdf/scenarios/RCP2.6/annual/anomaly/CMIP5_rcp2.6_annual_anom_latlon1x1_*_pctl50_P1Y.nc
              x_field: lon
              y_field: lat
              time_field: time
              format:
                  name: NetCDF
                  mimetype: application/x-netcdf

    climate:cmip5:projected:seasonal:anomaly:
        type: collection
        title: Projected seasonal anomaly CMIP5
        description: The Global climate model scenarios dataset is based on an ensemble of global climate model projections from the Coupled Model Intercomparison Project Phase 5 (CMIP5). Multi-model ensembles of modelled output (actual value) and projected change (anomaly) are available for historical simulations and three emission scenarios at a 1x1 degree grid resolution. Projected changes are expressed as anomalies with respect to the reference period of 1986-2005. A range of percentiles across the multi-model ensembles are available for download.
        keywords:
            - Projections
            - climate
            - climate change
            - percentiles
            - ensembles
            - climate model
            - precipitation
            - cmip5
            - Weather and Climate
            - Provide Climate Information Products and Services
            - Expand Scientific Knowledge for Climate Monitoring and Prediction
            - International
            - Climate
            - Climate change
        extents:
            spatial:
                bbox: [-150,40,-45,90]
                crs: http://www.opengis.net/def/crs/OGC/1.3/CRS84
        links:
            - type: text/html
              rel: canonical
              title: information
              href: https://open.canada.ca/data/en/dataset/eddd6eaf-34d7-4452-a994-3d928115a68b
              hreflang: en-CA
        providers:
            - type: coverage
              name: msc_pygeoapi.provider.climate_xarray.ClimateProvider
              data: /data/geomet/feeds/dd.ops/climate/cmip5/netcdf/scenarios/RCP2.6/seasonal/DJF/anomaly/CMIP5_rcp2.6_DJF_anom_latlon1x1_*_pctl50_P1Y.nc
              x_field: lon
              y_field: lat
              time_field: time
              format:
                  name: NetCDF
                  mimetype: application/x-netcdf

    climate:cmip5:projected:monthly:anomaly:
        type: collection
        title: Projected monthly anomaly CMIP5
        description: The Global climate model scenarios dataset is based on an ensemble of global climate model projections from the Coupled Model Intercomparison Project Phase 5 (CMIP5). Multi-model ensembles of modelled output (actual value) and projected change (anomaly) are available for historical simulations and three emission scenarios at a 1x1 degree grid resolution. Projected changes are expressed as anomalies with respect to the reference period of 1986-2005. A range of percentiles across the multi-model ensembles are available for download.
        keywords:
            - Projections
            - climate
            - climate change
            - percentiles
            - ensembles
            - climate model
            - precipitation
            - cmip5
            - Weather and Climate
            - Provide Climate Information Products and Services
            - Expand Scientific Knowledge for Climate Monitoring and Prediction
            - International
            - Climate
            - Climate change
        extents:
            spatial:
                bbox: [-150,40,-45,90]
                crs: http://www.opengis.net/def/crs/OGC/1.3/CRS84
        links:
            - type: text/html
              rel: canonical
              title: information
              href: https://open.canada.ca/data/en/dataset/eddd6eaf-34d7-4452-a994-3d928115a68b
              hreflang: en-CA
        providers:
            - type: coverage
              name: msc_pygeoapi.provider.climate_xarray.ClimateProvider
              data: /data/geomet/feeds/dd.ops/climate/cmip5/netcdf/scenarios/RCP2.6/monthly_ens/anomaly/CMIP5_rcp2.6_monthly_anom_latlon1x1_*_pctl50_P1M.nc
              x_field: lon
              y_field: lat
              time_field: time
              format:
                  name: NetCDF
                  mimetype: application/x-netcdf

    climate:cmip5:projected:annual:absolute:
        type: collection
        title: Projected annual CMIP5
        description: The Global climate model scenarios dataset is based on an ensemble of global climate model projections from the Coupled Model Intercomparison Project Phase 5 (CMIP5). Multi-model ensembles of modelled output (actual value) and projected change (anomaly) are available for historical simulations and three emission scenarios at a 1x1 degree grid resolution. Projected changes are expressed as anomalies with respect to the reference period of 1986-2005. A range of percentiles across the multi-model ensembles are available for download.
        keywords:
            - Projections
            - climate
            - climate change
            - percentiles
            - ensembles
            - climate model
            - precipitation
            - cmip5
            - Weather and Climate
            - Provide Climate Information Products and Services
            - Expand Scientific Knowledge for Climate Monitoring and Prediction
            - International
            - Climate
            - Climate change
        extents:
            spatial:
                bbox: [-150,40,-45,90]
                crs: http://www.opengis.net/def/crs/OGC/1.3/CRS84
        links:
            - type: text/html
              rel: canonical
              title: information
              href: https://open.canada.ca/data/en/dataset/eddd6eaf-34d7-4452-a994-3d928115a68b
              hreflang: en-CA
        providers:
            - type: coverage
              name: msc_pygeoapi.provider.climate_xarray.ClimateProvider
              data: /data/geomet/feeds/dd.ops/climate/cmip5/netcdf/scenarios/RCP2.6/annual/absolute/CMIP5_rcp2.6_annual_abs_latlon1x1_*_pctl50_P1Y.nc
              x_field: lon
              y_field: lat
              time_field: time
              format:
                  name: NetCDF
                  mimetype: application/x-netcdf

    climate:cmip5:projected:seasonal:absolute:
        type: collection
        title: Projected seasonal CMIP5
        description: The Global climate model scenarios dataset is based on an ensemble of global climate model projections from the Coupled Model Intercomparison Project Phase 5 (CMIP5). Multi-model ensembles of modelled output (actual value) and projected change (anomaly) are available for historical simulations and three emission scenarios at a 1x1 degree grid resolution. Projected changes are expressed as anomalies with respect to the reference period of 1986-2005. A range of percentiles across the multi-model ensembles are available for download.
        keywords:
            - Projections
            - climate
            - climate change
            - percentiles
            - ensembles
            - climate model
            - precipitation
            - cmip5
            - Weather and Climate
            - Provide Climate Information Products and Services
            - Expand Scientific Knowledge for Climate Monitoring and Prediction
            - International
            - Climate
            - Climate change
        extents:
            spatial:
                bbox: [-150,40,-45,90]
                crs: http://www.opengis.net/def/crs/OGC/1.3/CRS84
        links:
            - type: text/html
              rel: canonical
              title: information
              href: https://open.canada.ca/data/en/dataset/eddd6eaf-34d7-4452-a994-3d928115a68b
              hreflang: en-CA
        providers:
            - type: coverage
              name: msc_pygeoapi.provider.climate_xarray.ClimateProvider
              data: /data/geomet/feeds/dd.ops/climate/cmip5/netcdf/scenarios/RCP2.6/seasonal/DJF/absolute/CMIP5_rcp2.6_DJF_abs_latlon1x1_*_pctl50_P1Y.nc
              x_field: lon
              y_field: lat
              time_field: time
              format:
                  name: NetCDF
                  mimetype: application/x-netcdf

    climate:cmip5:projected:monthly:absolute:
        type: collection
        title: Projected monthly CMIP5
        description: The Global climate model scenarios dataset is based on an ensemble of global climate model projections from the Coupled Model Intercomparison Project Phase 5 (CMIP5). Multi-model ensembles of modelled output (actual value) and projected change (anomaly) are available for historical simulations and three emission scenarios at a 1x1 degree grid resolution. Projected changes are expressed as anomalies with respect to the reference period of 1986-2005. A range of percentiles across the multi-model ensembles are available for download.
        keywords:
            - Projections
            - climate
            - climate change
            - percentiles
            - ensembles
            - climate model
            - precipitation
            - cmip5
            - Weather and Climate
            - Provide Climate Information Products and Services
            - Expand Scientific Knowledge for Climate Monitoring and Prediction
            - International
            - Climate
            - Climate change
        extents:
            spatial:
                bbox: [-150,40,-45,90]
                crs: http://www.opengis.net/def/crs/OGC/1.3/CRS84
        links:
            - type: text/html
              rel: canonical
              title: information
              href: https://open.canada.ca/data/en/dataset/eddd6eaf-34d7-4452-a994-3d928115a68b
              hreflang: en-CA
        providers:
            - type: coverage
              name: msc_pygeoapi.provider.climate_xarray.ClimateProvider
              data: /data/geomet/feeds/dd.ops/climate/cmip5/netcdf/scenarios/RCP2.6/monthly_ens/absolute/CMIP5_rcp2.6_monthly_abs_latlon1x1_*_pctl50_P1M.nc
              x_field: lon
              y_field: lat
              time_field: time
              format:
                  name: NetCDF
                  mimetype: application/x-netcdf

    climate:cmip5:projected:annual:P20Y-Avg:
        type: collection
        title: Projected annual anomaly for 20 years average CMIP5
        description: The Global climate model scenarios dataset is based on an ensemble of global climate model projections from the Coupled Model Intercomparison Project Phase 5 (CMIP5). Multi-model ensembles of modelled output (actual value) and projected change (anomaly) are available for historical simulations and three emission scenarios at a 1x1 degree grid resolution. Projected changes are expressed as anomalies with respect to the reference period of 1986-2005. A range of percentiles across the multi-model ensembles are available for download.
        keywords:
            - Projections
            - climate
            - climate change
            - percentiles
            - ensembles
            - climate model
            - precipitation
            - cmip5
            - Weather and Climate
            - Provide Climate Information Products and Services
            - Expand Scientific Knowledge for Climate Monitoring and Prediction
            - International
            - Climate
            - Climate change
        extents:
            spatial:
                bbox: [-150,40,-45,90]
                crs: http://www.opengis.net/def/crs/OGC/1.3/CRS84
        links:
            - type: text/html
              rel: canonical
              title: information
              href: https://open.canada.ca/data/en/dataset/eddd6eaf-34d7-4452-a994-3d928115a68b
              hreflang: en-CA
        providers:
            - type: coverage
              name: msc_pygeoapi.provider.climate_xarray.ClimateProvider
              data: /data/geomet/feeds/dd.ops/climate/cmip5/netcdf/scenarios/RCP2.6/annual/avg_20years/CMIP5_rcp2.6_annual_2021-2040_latlon1x1_*_pctl50_P1Y.nc
              x_field: lon
              y_field: lat
              time_field: time
              format:
                  name: NetCDF
                  mimetype: application/x-netcdf
 
    climate:cmip5:projected:seasonal:P20Y-Avg:
        type: collection
        title: Projected seasonal anomaly for 20 years average CMIP5
        description: The Global climate model scenarios dataset is based on an ensemble of global climate model projections from the Coupled Model Intercomparison Project Phase 5 (CMIP5). Multi-model ensembles of modelled output (actual value) and projected change (anomaly) are available for historical simulations and three emission scenarios at a 1x1 degree grid resolution. Projected changes are expressed as anomalies with respect to the reference period of 1986-2005. A range of percentiles across the multi-model ensembles are available for download.
        keywords:
            - Projections
            - climate
            - climate change
            - percentiles
            - ensembles
            - climate model
            - precipitation
            - cmip5
            - Weather and Climate
            - Provide Climate Information Products and Services
            - Expand Scientific Knowledge for Climate Monitoring and Prediction
            - International
            - Climate
            - Climate change
        extents:
            spatial:
                bbox: [-150,40,-45,90]
                crs: http://www.opengis.net/def/crs/OGC/1.3/CRS84
        links:
            - type: text/html
              rel: canonical
              title: information
              href: https://open.canada.ca/data/en/dataset/eddd6eaf-34d7-4452-a994-3d928115a68b
              hreflang: en-CA
        providers:
            - type: coverage
              name: msc_pygeoapi.provider.climate_xarray.ClimateProvider
              data: /data/geomet/feeds/dd.ops/climate/cmip5/netcdf/scenarios/RCP2.6/seasonal/DJF/avg_20years/CMIP5_rcp2.6_DJF_2021-2040_latlon1x1_*_pctl50_P1Y.nc
              x_field: lon
              y_field: lat
              time_field: time
              format:
                  name: NetCDF
                  mimetype: application/x-netcdf

    climate:cmip5:historical:annual:absolute:
        type: collection
        title: Historical annual CMIP5
        description: The Global climate model scenarios dataset is based on an ensemble of global climate model projections from the Coupled Model Intercomparison Project Phase 5 (CMIP5). Multi-model ensembles of modelled output (actual value) and projected change (anomaly) are available for historical simulations and three emission scenarios at a 1x1 degree grid resolution. Projected changes are expressed as anomalies with respect to the reference period of 1986-2005. A range of percentiles across the multi-model ensembles are available for download.
        keywords:
            - Projections
            - climate
            - climate change
            - percentiles
            - ensembles
            - climate model
            - precipitation
            - cmip5
            - Weather and Climate
            - Provide Climate Information Products and Services
            - Expand Scientific Knowledge for Climate Monitoring and Prediction
            - International
            - Climate
            - Climate change
        extents:
            spatial:
                bbox: [-150,40,-45,90]
                crs: http://www.opengis.net/def/crs/OGC/1.3/CRS84
        links:
            - type: text/html
              rel: canonical
              title: information
              href: https://open.canada.ca/data/en/dataset/eddd6eaf-34d7-4452-a994-3d928115a68b
              hreflang: en-CA
        providers:
            - type: coverage
              name: msc_pygeoapi.provider.climate_xarray.ClimateProvider
              data: /data/geomet/feeds/dd.ops/climate/cmip5/netcdf/historical/annual/absolute/CMIP5_hist_annual_abs_latlon1x1_*_pctl50_P1Y.nc
              x_field: lon
              y_field: lat
              time_field: time
              format:
                  name: NetCDF
                  mimetype: application/x-netcdf

    climate:cmip5:historical:annual:anomaly:
        type: collection
        title: Historical annual anomaly CMIP5
        description: The Global climate model scenarios dataset is based on an ensemble of global climate model projections from the Coupled Model Intercomparison Project Phase 5 (CMIP5). Multi-model ensembles of modelled output (actual value) and projected change (anomaly) are available for historical simulations and three emission scenarios at a 1x1 degree grid resolution. Projected changes are expressed as anomalies with respect to the reference period of 1986-2005. A range of percentiles across the multi-model ensembles are available for download.
        keywords:
            - Projections
            - climate
            - climate change
            - percentiles
            - ensembles
            - climate model
            - precipitation
            - cmip5
            - Weather and Climate
            - Provide Climate Information Products and Services
            - Expand Scientific Knowledge for Climate Monitoring and Prediction
            - International
            - Climate
            - Climate change
        extents:
            spatial:
                bbox: [-150,40,-45,90]
                crs: http://www.opengis.net/def/crs/OGC/1.3/CRS84
        links:
            - type: text/html
              rel: canonical
              title: information
              href: https://open.canada.ca/data/en/dataset/eddd6eaf-34d7-4452-a994-3d928115a68b
              hreflang: en-CA
        providers:
            - type: coverage
              name: msc_pygeoapi.provider.climate_xarray.ClimateProvider
              data: /data/geomet/feeds/dd.ops/climate/cmip5/netcdf/historical/annual/anomaly/CMIP5_hist_annual_anom_latlon1x1_*_pctl50_P1Y.nc
              x_field: lon
              y_field: lat
              time_field: time
              format:
                  name: NetCDF
                  mimetype: application/x-netcdf

    climate:cmip5:historical:seasonal:absolute:
        type: collection
        title: Historical seasonal CMIP5
        description: The Global climate model scenarios dataset is based on an ensemble of global climate model projections from the Coupled Model Intercomparison Project Phase 5 (CMIP5). Multi-model ensembles of modelled output (actual value) and projected change (anomaly) are available for historical simulations and three emission scenarios at a 1x1 degree grid resolution. Projected changes are expressed as anomalies with respect to the reference period of 1986-2005. A range of percentiles across the multi-model ensembles are available for download.
        keywords:
            - Projections
            - climate
            - climate change
            - percentiles
            - ensembles
            - climate model
            - precipitation
            - cmip5
            - Weather and Climate
            - Provide Climate Information Products and Services
            - Expand Scientific Knowledge for Climate Monitoring and Prediction
            - International
            - Climate
            - Climate change
        extents:
            spatial:
                bbox: [-150,40,-45,90]
                crs: http://www.opengis.net/def/crs/OGC/1.3/CRS84
        links:
            - type: text/html
              rel: canonical
              title: information
              href: https://open.canada.ca/data/en/dataset/eddd6eaf-34d7-4452-a994-3d928115a68b
              hreflang: en-CA
        providers:
            - type: coverage
              name: msc_pygeoapi.provider.climate_xarray.ClimateProvider
              data: /data/geomet/feeds/dd.ops/climate/cmip5/netcdf/historical/seasonal/DJF/absolute/CMIP5_hist_DJF_abs_latlon1x1_*_pctl50_P1Y.nc
              x_field: lon
              y_field: lat
              time_field: time
              format:
                  name: NetCDF
                  mimetype: application/x-netcdf

    climate:cmip5:historical:seasonal:anomaly:
        type: collection
        title: Historical seasonal anomaly CMIP5
        description: The Global climate model scenarios dataset is based on an ensemble of global climate model projections from the Coupled Model Intercomparison Project Phase 5 (CMIP5). Multi-model ensembles of modelled output (actual value) and projected change (anomaly) are available for historical simulations and three emission scenarios at a 1x1 degree grid resolution. Projected changes are expressed as anomalies with respect to the reference period of 1986-2005. A range of percentiles across the multi-model ensembles are available for download.
        keywords:
            - Projections
            - climate
            - climate change
            - percentiles
            - ensembles
            - climate model
            - precipitation
            - cmip5
            - Weather and Climate
            - Provide Climate Information Products and Services
            - Expand Scientific Knowledge for Climate Monitoring and Prediction
            - International
            - Climate
            - Climate change
        extents:
            spatial:
                bbox: [-150,40,-45,90]
                crs: http://www.opengis.net/def/crs/OGC/1.3/CRS84
        links:
            - type: text/html
              rel: canonical
              title: information
              href: https://open.canada.ca/data/en/dataset/eddd6eaf-34d7-4452-a994-3d928115a68b
              hreflang: en-CA
        providers:
            - type: coverage
              name: msc_pygeoapi.provider.climate_xarray.ClimateProvider
              data: /data/geomet/feeds/dd.ops/climate/cmip5/netcdf/historical/seasonal/DJF/anomaly/CMIP5_hist_DJF_anom_latlon1x1_*_pctl50_P1Y.nc
              x_field: lon
              y_field: lat
              time_field: time
              format:
                  name: NetCDF
                  mimetype: application/x-netcdf

    climate:cmip5:historical:monthly:absolute:
        type: collection
        title: Historical monthly CMIP5
        description: The Global climate model scenarios dataset is based on an ensemble of global climate model projections from the Coupled Model Intercomparison Project Phase 5 (CMIP5). Multi-model ensembles of modelled output (actual value) and projected change (anomaly) are available for historical simulations and three emission scenarios at a 1x1 degree grid resolution. Projected changes are expressed as anomalies with respect to the reference period of 1986-2005. A range of percentiles across the multi-model ensembles are available for download.
        keywords:
            - Projections
            - climate
            - climate change
            - percentiles
            - ensembles
            - climate model
            - precipitation
            - cmip5
            - Weather and Climate
            - Provide Climate Information Products and Services
            - Expand Scientific Knowledge for Climate Monitoring and Prediction
            - International
            - Climate
            - Climate change
        extents:
            spatial:
                bbox: [-150,40,-45,90]
                crs: http://www.opengis.net/def/crs/OGC/1.3/CRS84
        links:
            - type: text/html
              rel: canonical
              title: information
              href: https://open.canada.ca/data/en/dataset/eddd6eaf-34d7-4452-a994-3d928115a68b
              hreflang: en-CA
        providers:
            - type: coverage
              name: msc_pygeoapi.provider.climate_xarray.ClimateProvider
              data: /data/geomet/feeds/dd.ops/climate/cmip5/netcdf/historical/monthly_ens/absolute/CMIP5_hist_monthly_abs_latlon1x1_*_pctl50_P1M.nc
              x_field: lon
              y_field: lat
              time_field: time
              format:
                  name: NetCDF
                  mimetype: application/x-netcdf

    climate:cmip5:historical:monthly:anomaly:
        type: collection
        title: Historical monthly anomaly CMIP5
        description: The Global climate model scenarios dataset is based on an ensemble of global climate model projections from the Coupled Model Intercomparison Project Phase 5 (CMIP5). Multi-model ensembles of modelled output (actual value) and projected change (anomaly) are available for historical simulations and three emission scenarios at a 1x1 degree grid resolution. Projected changes are expressed as anomalies with respect to the reference period of 1986-2005. A range of percentiles across the multi-model ensembles are available for download.
        keywords:
            - Projections
            - climate
            - climate change
            - percentiles
            - ensembles
            - climate model
            - precipitation
            - cmip5
            - Weather and Climate
            - Provide Climate Information Products and Services
            - Expand Scientific Knowledge for Climate Monitoring and Prediction
            - International
            - Climate
            - Climate change
        extents:
            spatial:
                bbox: [-150,40,-45,90]
                crs: http://www.opengis.net/def/crs/OGC/1.3/CRS84
        links:
            - type: text/html
              rel: canonical
              title: information
              href: https://open.canada.ca/data/en/dataset/eddd6eaf-34d7-4452-a994-3d928115a68b
              hreflang: en-CA
        providers:
            - type: coverage
              name: msc_pygeoapi.provider.climate_xarray.ClimateProvider
              data: /data/geomet/feeds/dd.ops/climate/cmip5/netcdf/historical/monthly_ens/anomaly/CMIP5_hist_monthly_anom_latlon1x1_*_pctl50_P1M.nc
              x_field: lon
              y_field: lat
              time_field: time
              format:
                  name: NetCDF
                  mimetype: application/x-netcdf

    climate:dcs:projected:annual:anomaly:
        type: collection
        title: Projected annual anomaly DCS
        description: The statistically downscaled climate scenarios dataset provides multi-model ensembles of modelled output (actual value) and projected change (anomaly) are available for historical simulations and three emission scenarios, RCP2.6, RCP4.5, RCP8.5, at a 10km resolution. Projected changes are expressed as anomalies with respect to the reference period of 1986-2005. Downscaled data are based on global climate model projections from the Coupled Model Intercomparison Project Phase 5 (CMIP5). A range of percentiles across the multi-model ensemble are available for download.
        keywords:
            - Weather and Climate
            - Provide Climate Information Products and Services
            - Expand Scientific Knowledge for Climate Monitoring and Prediction
            - National (CA)
            - Climate
            - Climate change
        extents:
            spatial:
                bbox: [-150,41,-52,83.5]
                crs: http://www.opengis.net/def/crs/OGC/1.3/CRS84
        links:
            - type: text/html
              rel: canonical
              title: information
              href: https://open.canada.ca/data/en/dataset/0a896af8-f2be-4cf5-a745-2e1792db04a1
              hreflang: en-CA
        providers:
            - type: coverage
              name: msc_pygeoapi.provider.climate_xarray.ClimateProvider
              data: /data/geomet/feeds/dd.ops/climate/dcs/netcdf/scenarios/RCP2.6/annual/anomaly/DCS_rcp2.6_annual_anom_latlon0.086x0.086_*_pctl50_P1Y.nc
              x_field: lon
              y_field: lat
              time_field: time
              format:
                  name: NetCDF
                  mimetype: application/x-netcdf

    climate:dcs:projected:seasonal:anomaly:
        type: collection
        title: Projected seasonal anomaly DCS
        description: The statistically downscaled climate scenarios dataset provides multi-model ensembles of modelled output (actual value) and projected change (anomaly) are available for historical simulations and three emission scenarios, RCP2.6, RCP4.5, RCP8.5, at a 10km resolution. Projected changes are expressed as anomalies with respect to the reference period of 1986-2005. Downscaled data are based on global climate model projections from the Coupled Model Intercomparison Project Phase 5 (CMIP5). A range of percentiles across the multi-model ensemble are available for download.
        keywords:
            - Weather and Climate
            - Provide Climate Information Products and Services
            - Expand Scientific Knowledge for Climate Monitoring and Prediction
            - National (CA)
            - Climate
            - Climate change
        extents:
            spatial:
                bbox: [-150,41,-52,83.5]
                crs: http://www.opengis.net/def/crs/OGC/1.3/CRS84
        links:
            - type: text/html
              rel: canonical
              title: information
              href: https://open.canada.ca/data/en/dataset/eddd6eaf-34d7-4452-a994-3d928115a68b
              hreflang: en-CA
        providers:
            - type: coverage
              name: msc_pygeoapi.provider.climate_xarray.ClimateProvider
              data: /data/geomet/feeds/dd.ops/climate/dcs/netcdf/scenarios/RCP2.6/seasonal/DJF/anomaly/DCS_rcp2.6_DJF_anom_latlon0.086x0.086_*_pctl50_P1Y.nc
              x_field: lon
              y_field: lat
              time_field: time
              format:
                  name: NetCDF
                  mimetype: application/x-netcdf

    climate:dcs:projected:annual:absolute:
        type: collection
        title: Projected annual DCS
        description: The statistically downscaled climate scenarios dataset provides multi-model ensembles of modelled output (actual value) and projected change (anomaly) are available for historical simulations and three emission scenarios, RCP2.6, RCP4.5, RCP8.5, at a 10km resolution. Projected changes are expressed as anomalies with respect to the reference period of 1986-2005. Downscaled data are based on global climate model projections from the Coupled Model Intercomparison Project Phase 5 (CMIP5). A range of percentiles across the multi-model ensemble are available for download.
        keywords:
            - Weather and Climate
            - Provide Climate Information Products and Services
            - Expand Scientific Knowledge for Climate Monitoring and Prediction
            - National (CA)
            - Climate
            - Climate change
        extents:
            spatial:
                bbox: [-150,41,-52,83.5]
                crs: http://www.opengis.net/def/crs/OGC/1.3/CRS84
        links:
            - type: text/html
              rel: canonical
              title: information
              href: https://open.canada.ca/data/en/dataset/eddd6eaf-34d7-4452-a994-3d928115a68b
              hreflang: en-CA
        providers:
            - type: coverage
              name: msc_pygeoapi.provider.climate_xarray.ClimateProvider
              data: /data/geomet/feeds/dd.ops/climate/dcs/netcdf/scenarios/RCP2.6/annual/absolute/DCS_rcp2.6_annual_abs_latlon0.086x0.086_*_pctl50_P1Y.nc
              x_field: lon
              y_field: lat
              time_field: time
              format:
                  name: NetCDF
                  mimetype: application/x-netcdf

    climate:dcs:projected:seasonal:absolute:
        type: collection
        title: Projected seasonal DCS
        description: The statistically downscaled climate scenarios dataset provides multi-model ensembles of modelled output (actual value) and projected change (anomaly) are available for historical simulations and three emission scenarios, RCP2.6, RCP4.5, RCP8.5, at a 10km resolution. Projected changes are expressed as anomalies with respect to the reference period of 1986-2005. Downscaled data are based on global climate model projections from the Coupled Model Intercomparison Project Phase 5 (CMIP5). A range of percentiles across the multi-model ensemble are available for download.
        keywords:
            - Weather and Climate
            - Provide Climate Information Products and Services
            - Expand Scientific Knowledge for Climate Monitoring and Prediction
            - National (CA)
            - Climate
            - Climate change
        extents:
            spatial:
                bbox: [-150,41,-52,83.5]
                crs: http://www.opengis.net/def/crs/OGC/1.3/CRS84
        links:
            - type: text/html
              rel: canonical
              title: information
              href: https://open.canada.ca/data/en/dataset/eddd6eaf-34d7-4452-a994-3d928115a68b
              hreflang: en-CA
        providers:
            - type: coverage
              name: msc_pygeoapi.provider.climate_xarray.ClimateProvider
              data: /data/geomet/feeds/dd.ops/climate/dcs/netcdf/scenarios/RCP2.6/seasonal/DJF/absolute/DCS_rcp2.6_DJF_abs_latlon0.086x0.086_*_pctl50_P1Y.nc
              x_field: lon
              y_field: lat
              time_field: time
              format:
                  name: NetCDF
                  mimetype: application/x-netcdf

    climate:dcs:projected:monthly:absolute:
        type: collection
        title: Projected monthly DCS
        description: The statistically downscaled climate scenarios dataset provides multi-model ensembles of modelled output (actual value) and projected change (anomaly) are available for historical simulations and three emission scenarios, RCP2.6, RCP4.5, RCP8.5, at a 10km resolution. Projected changes are expressed as anomalies with respect to the reference period of 1986-2005. Downscaled data are based on global climate model projections from the Coupled Model Intercomparison Project Phase 5 (CMIP5). A range of percentiles across the multi-model ensemble are available for download.
        keywords:
            - Weather and Climate
            - Provide Climate Information Products and Services
            - Expand Scientific Knowledge for Climate Monitoring and Prediction
            - National (CA)
            - Climate
            - Climate change
        extents:
            spatial:
                bbox: [-150,41,-52,83.5]
                crs: http://www.opengis.net/def/crs/OGC/1.3/CRS84
        links:
            - type: text/html
              rel: canonical
              title: information
              href: https://open.canada.ca/data/en/dataset/eddd6eaf-34d7-4452-a994-3d928115a68b
              hreflang: en-CA
        providers:
            - type: coverage
              name: msc_pygeoapi.provider.climate_xarray.ClimateProvider
              data: /data/geomet/feeds/dd.ops/climate/dcs/netcdf/scenarios/RCP2.6/monthly_ens/absolute/DCS_rcp2.6_monthly_abs_latlon0.086x0.086_*_pctl50_P1M.nc
              x_field: lon
              y_field: lat
              time_field: time
              format:
                  name: NetCDF
                  mimetype: application/x-netcdf

    climate:dcs:projected:annual:P20Y-Avg:
        type: collection
        title: Projected annual anomaly for 20 years average DCS
        description: The statistically downscaled climate scenarios dataset provides multi-model ensembles of modelled output (actual value) and projected change (anomaly) are available for historical simulations and three emission scenarios, RCP2.6, RCP4.5, RCP8.5, at a 10km resolution. Projected changes are expressed as anomalies with respect to the reference period of 1986-2005. Downscaled data are based on global climate model projections from the Coupled Model Intercomparison Project Phase 5 (CMIP5). A range of percentiles across the multi-model ensemble are available for download.
        keywords:
            - Weather and Climate
            - Provide Climate Information Products and Services
            - Expand Scientific Knowledge for Climate Monitoring and Prediction
            - National (CA)
            - Climate
            - Climate change
        extents:
            spatial:
                bbox: [-150,41,-52,83.5]
                crs: http://www.opengis.net/def/crs/OGC/1.3/CRS84
        links:
            - type: text/html
              rel: canonical
              title: information
              href: https://open.canada.ca/data/en/dataset/eddd6eaf-34d7-4452-a994-3d928115a68b
              hreflang: en-CA
        providers:
            - type: coverage
              name: msc_pygeoapi.provider.climate_xarray.ClimateProvider
              data: /data/geomet/feeds/dd.ops/climate/dcs/netcdf/scenarios/RCP2.6/annual/avg_20years/DCS_rcp2.6_annual_2021-2040_latlon0.086x0.086_*_pctl50_P1Y.nc
              x_field: lon
              y_field: lat
              time_field: time
              format:
                  name: NetCDF
                  mimetype: application/x-netcdf

    climate:dcs:projected:seasonal:P20Y-Avg:
        type: collection
        title: Projected seasonal anomaly for 20 years average DCS
        description: The statistically downscaled climate scenarios dataset provides multi-model ensembles of modelled output (actual value) and projected change (anomaly) are available for historical simulations and three emission scenarios, RCP2.6, RCP4.5, RCP8.5, at a 10km resolution. Projected changes are expressed as anomalies with respect to the reference period of 1986-2005. Downscaled data are based on global climate model projections from the Coupled Model Intercomparison Project Phase 5 (CMIP5). A range of percentiles across the multi-model ensemble are available for download.
        keywords:
            - Weather and Climate
            - Provide Climate Information Products and Services
            - Expand Scientific Knowledge for Climate Monitoring and Prediction
            - National (CA)
            - Climate
            - Climate change
        extents:
            spatial:
                bbox: [-150,41,-52,83.5]
                crs: http://www.opengis.net/def/crs/OGC/1.3/CRS84
        links:
            - type: text/html
              rel: canonical
              title: information
              href: https://open.canada.ca/data/en/dataset/eddd6eaf-34d7-4452-a994-3d928115a68b
              hreflang: en-CA
        providers:
            - type: coverage
              name: msc_pygeoapi.provider.climate_xarray.ClimateProvider
              data: /data/geomet/feeds/dd.ops/climate/dcs/netcdf/scenarios/RCP2.6/seasonal/DJF/avg_20years/DCS_rcp2.6_DJF_2021-2040_latlon0.086x0.086_*_pctl50_P1Y.nc
              x_field: lon
              y_field: lat
              time_field: time
              format:
                  name: NetCDF
                  mimetype: application/x-netcdf

    climate:dcs:historical:annual:absolute:
        type: collection
        title: Historical annual DCS
        description: The statistically downscaled climate scenarios dataset provides multi-model ensembles of modelled output (actual value) and projected change (anomaly) are available for historical simulations and three emission scenarios, RCP2.6, RCP4.5, RCP8.5, at a 10km resolution. Projected changes are expressed as anomalies with respect to the reference period of 1986-2005. Downscaled data are based on global climate model projections from the Coupled Model Intercomparison Project Phase 5 (CMIP5). A range of percentiles across the multi-model ensemble are available for download.
        keywords:
            - Weather and Climate
            - Provide Climate Information Products and Services
            - Expand Scientific Knowledge for Climate Monitoring and Prediction
            - National (CA)
            - Climate
            - Climate change
        extents:
            spatial:
                bbox: [-150,41,-52,83.5]
                crs: http://www.opengis.net/def/crs/OGC/1.3/CRS84
        links:
            - type: text/html
              rel: canonical
              title: information
              href: https://open.canada.ca/data/en/dataset/eddd6eaf-34d7-4452-a994-3d928115a68b
              hreflang: en-CA
        providers:
            - type: coverage
              name: msc_pygeoapi.provider.climate_xarray.ClimateProvider
              data: /data/geomet/feeds/dd.ops/climate/dcs/netcdf/historical/annual/absolute/DCS_hist_annual_abs_latlon0.086x0.086_*_pctl50_P1Y.nc
              x_field: lon
              y_field: lat
              time_field: time
              format:
                  name: NetCDF
                  mimetype: application/x-netcdf

    climate:dcs:historical:annual:anomaly:
        type: collection
        title: Historical annual anomaly DCS
        description: The statistically downscaled climate scenarios dataset provides multi-model ensembles of modelled output (actual value) and projected change (anomaly) are available for historical simulations and three emission scenarios, RCP2.6, RCP4.5, RCP8.5, at a 10km resolution. Projected changes are expressed as anomalies with respect to the reference period of 1986-2005. Downscaled data are based on global climate model projections from the Coupled Model Intercomparison Project Phase 5 (CMIP5). A range of percentiles across the multi-model ensemble are available for download.
        keywords:
            - Weather and Climate
            - Provide Climate Information Products and Services
            - Expand Scientific Knowledge for Climate Monitoring and Prediction
            - National (CA)
            - Climate
            - Climate change
        extents:
            spatial:
                bbox: [-150,41,-52,83.5]
                crs: http://www.opengis.net/def/crs/OGC/1.3/CRS84
        links:
            - type: text/html
              rel: canonical
              title: information
              href: https://open.canada.ca/data/en/dataset/eddd6eaf-34d7-4452-a994-3d928115a68b
              hreflang: en-CA
        providers:
            - type: coverage
              name: msc_pygeoapi.provider.climate_xarray.ClimateProvider
              data: /data/geomet/feeds/dd.ops/climate/dcs/netcdf/historical/annual/anomaly/DCS_hist_annual_anom_latlon0.086x0.086_*_pctl50_P1Y.nc
              x_field: lon
              y_field: lat
              time_field: time
              format:
                  name: NetCDF
                  mimetype: application/x-netcdf

    climate:dcs:historical:seasonal:absolute:
        type: collection
        title: Historical seasonal DCS
        description: The statistically downscaled climate scenarios dataset provides multi-model ensembles of modelled output (actual value) and projected change (anomaly) are available for historical simulations and three emission scenarios, RCP2.6, RCP4.5, RCP8.5, at a 10km resolution. Projected changes are expressed as anomalies with respect to the reference period of 1986-2005. Downscaled data are based on global climate model projections from the Coupled Model Intercomparison Project Phase 5 (CMIP5). A range of percentiles across the multi-model ensemble are available for download.
        keywords:
            - Weather and Climate
            - Provide Climate Information Products and Services
            - Expand Scientific Knowledge for Climate Monitoring and Prediction
            - National (CA)
            - Climate
            - Climate change
        extents:
            spatial:
                bbox: [-150,41,-52,83.5]
                crs: http://www.opengis.net/def/crs/OGC/1.3/CRS84
        links:
            - type: text/html
              rel: canonical
              title: information
              href: https://open.canada.ca/data/en/dataset/eddd6eaf-34d7-4452-a994-3d928115a68b
              hreflang: en-CA
        providers:
            - type: coverage
              name: msc_pygeoapi.provider.climate_xarray.ClimateProvider
              data: /data/geomet/feeds/dd.ops/climate/dcs/netcdf/historical/seasonal/DJF/absolute/DCS_hist_DJF_abs_latlon0.086x0.086_*_pctl50_P1Y.nc
              x_field: lon
              y_field: lat
              time_field: time
              format:
                  name: NetCDF
                  mimetype: application/x-netcdf

    climate:dcs:historical:seasonal:anomaly:
        type: collection
        title: Historical seasonal anomaly DCS
        description: The statistically downscaled climate scenarios dataset provides multi-model ensembles of modelled output (actual value) and projected change (anomaly) are available for historical simulations and three emission scenarios, RCP2.6, RCP4.5, RCP8.5, at a 10km resolution. Projected changes are expressed as anomalies with respect to the reference period of 1986-2005. Downscaled data are based on global climate model projections from the Coupled Model Intercomparison Project Phase 5 (CMIP5). A range of percentiles across the multi-model ensemble are available for download.
        keywords:
            - Weather and Climate
            - Provide Climate Information Products and Services
            - Expand Scientific Knowledge for Climate Monitoring and Prediction
            - National (CA)
            - Climate
            - Climate change
        extents:
            spatial:
                bbox: [-150,41,-52,83.5]
                crs: http://www.opengis.net/def/crs/OGC/1.3/CRS84
        links:
            - type: text/html
              rel: canonical
              title: information
              href: https://open.canada.ca/data/en/dataset/eddd6eaf-34d7-4452-a994-3d928115a68b
              hreflang: en-CA
        providers:
            - type: coverage
              name: msc_pygeoapi.provider.climate_xarray.ClimateProvider
              data: /data/geomet/feeds/dd.ops/climate/dcs/netcdf/historical/seasonal/DJF/anomaly/DCS_hist_DJF_anom_latlon0.086x0.086_*_pctl50_P1Y.nc
              x_field: lon
              y_field: lat
              time_field: time
              format:
                  name: NetCDF
                  mimetype: application/x-netcdf

    climate:dcs:historical:monthly:absolute:
        type: collection
        title: Historical monthly DCS
        description: The statistically downscaled climate scenarios dataset provides multi-model ensembles of modelled output (actual value) and projected change (anomaly) are available for historical simulations and three emission scenarios, RCP2.6, RCP4.5, RCP8.5, at a 10km resolution. Projected changes are expressed as anomalies with respect to the reference period of 1986-2005. Downscaled data are based on global climate model projections from the Coupled Model Intercomparison Project Phase 5 (CMIP5). A range of percentiles across the multi-model ensemble are available for download.
        keywords:
            - Weather and Climate
            - Provide Climate Information Products and Services
            - Expand Scientific Knowledge for Climate Monitoring and Prediction
            - National (CA)
            - Climate
            - Climate change
        extents:
            spatial:
                bbox: [-150,41,-52,83.5]
                crs: http://www.opengis.net/def/crs/OGC/1.3/CRS84
        links:
            - type: text/html
              rel: canonical
              title: information
              href: https://open.canada.ca/data/en/dataset/eddd6eaf-34d7-4452-a994-3d928115a68b
              hreflang: en-CA
        providers:
            - type: coverage
              name: msc_pygeoapi.provider.climate_xarray.ClimateProvider
              data: /data/geomet/feeds/dd.ops/climate/dcs/netcdf/historical/monthly_ens/absolute/DCS_hist_monthly_abs_latlon0.086x0.086_*_pctl50_P1M.nc
              x_field: lon
              y_field: lat
              time_field: time
              format:
                  name: NetCDF
                  mimetype: application/x-netcdf

    climate:indices:historical:
        type: collection
        title: Historical indices
        description: High-resolution statistically downscaled climate indices relevant to climate change impacts in Canada are available at a 10 km spatial resolution and an annual temporal resolution for 1951-2100. The climate indices are based on model projections from 24 global climate models (GCMs) that participated in the Coupled Model Intercomparison Project Phase 5 (CMIP5).
        keywords:
            - statistically downscaled scenarios
            - projections
            - climate
            - climate change
            - impacts
            - indices
            - climate models
            - temperature
            - precipitation
            - degree days
            - growing season
            - crop heat units
            - frost
            - cooling
            - heating
        extents:
            spatial:
                bbox: [-150,41,-52,83.5]
                crs: http://www.opengis.net/def/crs/OGC/1.3/CRS84
        links:
            - type: text/html
              rel: canonical
              title: information
              href: https://open.canada.ca/data/en/dataset/
              hreflang: en-CA
        providers:
            - type: coverage
              name: msc_pygeoapi.provider.climate_xarray.ClimateProvider
              data: /data/geomet/feeds/dd.ops/climate/indices/netcdf/historical/INDICES_hist_1951-2005_latlon_0.086x0.086_*_pctl50.nc
              x_field: lon
              y_field: lat
              time_field: time
              format:
                  name: NetCDF
                  mimetype: application/x-netcdf

    climate:indices:projected:
        type: collection
        title: Projected indices
        description: High-resolution statistically downscaled climate indices relevant to climate change impacts in Canada are available at a 10 km spatial resolution and an annual temporal resolution for 1951-2100. The climate indices are based on model projections from 24 global climate models (GCMs) that participated in the Coupled Model Intercomparison Project Phase 5 (CMIP5).
        keywords:
            - statistically downscaled scenarios
            - projections
            - climate
            - climate change
            - impacts
            - indices
            - climate models
            - temperature
            - precipitation
            - degree days
            - growing season
            - crop heat units
            - frost
            - cooling
            - heating
        extents:
            spatial:
                bbox: [-150,41,-52,83.5]
                crs: http://www.opengis.net/def/crs/OGC/1.3/CRS84
        links:
            - type: text/html
              rel: canonical
              title: information
              href: https://open.canada.ca/data/en/dataset/
              hreflang: en-CA
        providers:
            - type: coverage
              name: msc_pygeoapi.provider.climate_xarray.ClimateProvider
              data: /data/geomet/feeds/dd.ops/climate/indices/netcdf/scenarios/RCP2.6/INDICES_rcp2.6_2006-2100_latlon_0.086x0.086_*_pctl50.nc
              x_field: lon
              y_field: lat
              time_field: time
              format:
                  name: NetCDF
                  mimetype: application/x-netcdf

    climate:spei-1:historical:
        type: collection
        title: Historical SPEI-1
        description: The Standardized Precipitation Evapotranspiration Index (SPEI) is computed similarly to the SPI. The main difference is that SPI assesses precipitation variance, while SPEI also considers demand from evapotranspiration which is subtracted from any precipitation accumulation prior to assessment. Unlike the SPI, the SPEI captures the main impact of increased temperatures on water demand.
        keywords:
            - SPEI
            - agclimate
            - Agriculture
            - Crops
            - Farmlands
            - Temperature
            - Precipitation
        extents:
            spatial:
                bbox: [-150.5,39.5,-49.5,85.5]
                crs: http://www.opengis.net/def/crs/OGC/1.3/CRS84
        links:
            - type: text/html
              rel: canonical
              title: information
              href: https://open.canada.ca/data/en/dataset/
              hreflang: en-CA
        providers:
            - type: coverage
              name: msc_pygeoapi.provider.spei_xarray.SPEIProvider
              data: /data/geomet/feeds/dd.ops/climate/spei/netcdf/historical/SPEI-1/CMIP5_hist_SPEI-1_1900-2005_latlon1x1_SPEI_pctl50.nc
              x_field: longitude
              y_field: latitude
              time_field: time
              format:
                  name: NetCDF
                  mimetype: application/x-netcdf

    climate:spei-3:historical:
        type: collection
        title: Historical SPEI-3
        description: The Standardized Precipitation Evapotranspiration Index (SPEI) is computed similarly to the SPI. The main difference is that SPI assesses precipitation variance, while SPEI also considers demand from evapotranspiration which is subtracted from any precipitation accumulation prior to assessment. Unlike the SPI, the SPEI captures the main impact of increased temperatures on water demand.
        keywords:
            - SPEI
            - agclimate
            - Agriculture
            - Crops
            - Farmlands
            - Temperature
            - Precipitation
        extents:
            spatial:
                bbox: [-150.5,39.5,-49.5,85.5]
                crs: http://www.opengis.net/def/crs/OGC/1.3/CRS84
        links:
            - type: text/html
              rel: canonical
              title: information
              href: https://open.canada.ca/data/en/dataset/
              hreflang: en-CA
        providers:
            - type: coverage
              name: msc_pygeoapi.provider.spei_xarray.SPEIProvider
              data: /data/geomet/feeds/dd.ops/climate/spei/netcdf/historical/SPEI-3/CMIP5_hist_SPEI-3_1900-2005_latlon1x1_SPEI_pctl50.nc
              x_field: longitude
              y_field: latitude
              time_field: time
              format:
                  name: NetCDF
                  mimetype: application/x-netcdf

    climate:spei-12:historical:
        type: collection
        title: Historical SPEI-12
        description: The Standardized Precipitation Evapotranspiration Index (SPEI) is computed similarly to the SPI. The main difference is that SPI assesses precipitation variance, while SPEI also considers demand from evapotranspiration which is subtracted from any precipitation accumulation prior to assessment. Unlike the SPI, the SPEI captures the main impact of increased temperatures on water demand.
        keywords:
            - SPEI
            - agclimate
            - Agriculture
            - Crops
            - Farmlands
            - Temperature
            - Precipitation
        extents:
            spatial:
                bbox: [-150.5,39.5,-49.5,85.5]
                crs: http://www.opengis.net/def/crs/OGC/1.3/CRS84
        links:
            - type: text/html
              rel: canonical
              title: information
              href: https://open.canada.ca/data/en/dataset/
              hreflang: en-CA
        providers:
            - type: coverage
              name: msc_pygeoapi.provider.spei_xarray.SPEIProvider
              data: /data/geomet/feeds/dd.ops/climate/spei/netcdf/historical/SPEI-12/CMIP5_hist_SPEI-12_1900-2005_latlon1x1_SPEI_pctl50.nc
              x_field: longitude
              y_field: latitude
              time_field: time
              format:
                  name: NetCDF
                  mimetype: application/x-netcdf

    climate:spei-1:projected:
        type: collection
        title: Projected SPEI-1
        description: The Standardized Precipitation Evapotranspiration Index (SPEI) is computed similarly to the SPI. The main difference is that SPI assesses precipitation variance, while SPEI also considers demand from evapotranspiration which is subtracted from any precipitation accumulation prior to assessment. Unlike the SPI, the SPEI captures the main impact of increased temperatures on water demand.
        keywords:
            - SPEI
            - agclimate
            - Agriculture
            - Crops
            - Farmlands
            - Temperature
            - Precipitation
        extents:
            spatial:
                bbox: [-150.5,39.5,-49.5,85.5]
                crs: http://www.opengis.net/def/crs/OGC/1.3/CRS84
        links:
            - type: text/html
              rel: canonical
              title: information
              href: https://open.canada.ca/data/en/dataset/
              hreflang: en-CA
        providers:
            - type: coverage
              name: msc_pygeoapi.provider.spei_xarray.SPEIProvider
              data: /data/geomet/feeds/dd.ops/climate/spei/netcdf/scenarios/RCP2.6/SPEI-1/CMIP5_rcp2.6_SPEI-1_2006-2100_latlon1x1_SPEI_pctl50.nc
              x_field: longitude
              y_field: latitude
              time_field: time
              format:
                  name: NetCDF
                  mimetype: application/x-netcdf

    climate:spei-3:projected:
        type: collection
        title: Projected SPEI-3
        description: The Standardized Precipitation Evapotranspiration Index (SPEI) is computed similarly to the SPI. The main difference is that SPI assesses precipitation variance, while SPEI also considers demand from evapotranspiration which is subtracted from any precipitation accumulation prior to assessment. Unlike the SPI, the SPEI captures the main impact of increased temperatures on water demand.
        keywords:
            - SPEI
            - agclimate
            - Agriculture
            - Crops
            - Farmlands
            - Temperature
            - Precipitation
        extents:
            spatial:
                bbox: [-150.5,39.5,-49.5,85.5]
                crs: http://www.opengis.net/def/crs/OGC/1.3/CRS84
        links:
            - type: text/html
              rel: canonical
              title: information
              href: https://open.canada.ca/data/en/dataset/
              hreflang: en-CA
        providers:
            - type: coverage
              name: msc_pygeoapi.provider.spei_xarray.SPEIProvider
              data: /data/geomet/feeds/dd.ops/climate/spei/netcdf/scenarios/RCP2.6/SPEI-3/CMIP5_rcp2.6_SPEI-3_2006-2100_latlon1x1_SPEI_pctl50.nc
              x_field: longitude
              y_field: latitude
              time_field: time
              format:
                  name: NetCDF
                  mimetype: application/x-netcdf

    climate:spei-12:projected:
        type: collection
        title: Projected SPEI-12
        description: The Standardized Precipitation Evapotranspiration Index (SPEI) is computed similarly to the SPI. The main difference is that SPI assesses precipitation variance, while SPEI also considers demand from evapotranspiration which is subtracted from any precipitation accumulation prior to assessment. Unlike the SPI, the SPEI captures the main impact of increased temperatures on water demand.
>>>>>>> c108887e
        keywords:
            - test
        extents:
            spatial:
                bbox: [-150,40,-45,90]
                crs: http://www.opengis.net/def/crs/OGC/1.3/CRS84
        links:
            - type: text/html
              rel: canonical
              title: information
              href: https://open.canada.ca/data/en/dataset/eddd6eaf-34d7-4452-a994-3d928115a68b
              hreflang: en-CA
        providers:
            - type: coverage
              name: msc_pygeoapi.provider.hrdps_zarr.HRDPSWEonGZarrProvider
              data: /data-san/geomet/dev/apps/pygeoapi/zarr-test/Adan/hrdps_3hours_hr-tt-uu-vv.zarr/TT
              x_field: rlon
              y_field: rlat
              time_field: time
              format:
<<<<<<< HEAD
                  name: zarr
                  mimetype: application/zarr
#     hydrometric-stations:
#         type: collection
#         title: Hydrometric Monitoring Stations
#         description: A station is a site on a river or lake where water quantity (water level and flow) are collected and recorded.
#         keywords: [station, hydrometric station]
#         crs:
#             - CRS84
#         links:
#             - type: text/html
#               rel: canonical
#               title: Water Level and Flow - Environment Canada
#               href: https://wateroffice.ec.gc.ca
#               hreflang: en-CA
#             - type: text/html
#               rel: canonical
#               title: Niveau d'eau et débit - Environnement Canada
#               href: https://wateroffice.ec.gc.ca/index_f.html
#               hreflang: fr-CA
#             - type: text/html
#               rel: download
#               title: "National water data archive: HYDAT - Canada.ca"
#               href: https://www.canada.ca/en/environment-climate-change/services/water-overview/quantity/monitoring/survey/data-products-services/national-archive-hydat.html
#               hreflang: en-CA
#             - type: text/html
#               rel: download
#               title: "Archives nationales des données hydrologiques : HYDAT - Canada.ca"
#               href: https://www.canada.ca/fr/environnement-changement-climatique/services/eau-apercu/volume/surveillance/releves/produits-donnees-services/archives-nationales-hydat.html
#               hreflang: fr-CA
#             - type: application/zip
#               rel: download
#               title: download data
#               href: https://collaboration.cmc.ec.gc.ca/cmc/hydrometrics/www
#               hreflang: en-CA
#         extents:
#             spatial:
#                 bbox: [-142, 42, -52, 84]
#                 crs: http://www.opengis.net/def/crs/OGC/1.3/CRS84
#             temporal:
#                 begin: 1850-01-01T00:00:00Z
#                 end: null # or empty
#         providers:
#             - type: feature
#               default: true
#               name: msc_pygeoapi.provider.elasticsearch.ElasticsearchProvider
#               data: http://localhost:9200/hydrometric_stations
#               id_field: IDENTIFIER

#     hydrometric-daily-mean:
#         type: collection
#         title: Daily Mean of Water Level or Flow
#         description: The daily mean is the average of all unit values for a given day.
#         keywords: [Daily, Daily Mean, Water Level, Flow, Discharge]
#         crs:
#             - CRS84
#         links:
#             - type: text/html
#               rel: canonical
#               title: Water Level and Flow - Environment Canada
#               href: https://wateroffice.ec.gc.ca
#               hreflang: en-CA
#             - type: text/html
#               rel: canonical
#               title: Niveau d'eau et débit - Environnement Canada
#               href: https://wateroffice.ec.gc.ca/index_f.html
#               hreflang: fr-CA
#             - type: text/html
#               rel: download
#               title: "National water data archive: HYDAT - Canada.ca"
#               href: https://www.canada.ca/en/environment-climate-change/services/water-overview/quantity/monitoring/survey/data-products-services/national-archive-hydat.html
#               hreflang: en-CA
#             - type: text/html
#               rel: download
#               title: "Archives nationales des données hydrologiques : HYDAT - Canada.ca"
#               href: https://www.canada.ca/fr/environnement-changement-climatique/services/eau-apercu/volume/surveillance/releves/produits-donnees-services/archives-nationales-hydat.html
#               hreflang: fr-CA
#             - type: application/zip
#               rel: download
#               title: download data
#               href: https://collaboration.cmc.ec.gc.ca/cmc/hydrometrics/www
#               hreflang: en-CA
#         extents:
#             spatial:
#                 bbox: [-142, 42, -52, 84]
#                 crs: http://www.opengis.net/def/crs/OGC/1.3/CRS84
#             temporal:
#                 begin: 1850-01-01T00:00:00Z
#                 end: null # or empty
#         providers:
#             - type: feature
#               default: true
#               name: msc_pygeoapi.provider.elasticsearch.ElasticsearchProvider
#               data: http://localhost:9200/hydrometric_daily_mean
#               id_field: IDENTIFIER
#               time_field: DATE
#               properties:
#                   - IDENTIFIER
#                   - STATION_NAME
#                   - STATION_NUMBER
#                   - PROV_TERR_STATE_LOC
#                   - DATE
#                   - LEVEL
#                   - DISCHARGE
#                   - DISCHARGE_SYMBOL_EN
#                   - DISCHARGE_SYMBOL_FR
#                   - LEVEL_SYMBOL_EN
#                   - LEVEL_SYMBOL_FR

#     hydrometric-monthly-mean:
#         type: collection
#         title: Monthly Mean of Water Level or Flow
#         description: The monthly mean is the average of daily mean values for a given month.
#         keywords: [Monthly, Monthly Mean, Water Level, Flow, Discharge]
#         crs:
#             - CRS84
#         links:
#             - type: text/html
#               rel: canonical
#               title: Water Level and Flow - Environment Canada
#               href: https://wateroffice.ec.gc.ca
#               hreflang: en-CA
#             - type: text/html
#               rel: canonical
#               title: Niveau d'eau et débit - Environnement Canada
#               href: https://wateroffice.ec.gc.ca/index_f.html
#               hreflang: fr-CA
#             - type: text/html
#               rel: download
#               title: "National water data archive: HYDAT - Canada.ca"
#               href: https://www.canada.ca/en/environment-climate-change/services/water-overview/quantity/monitoring/survey/data-products-services/national-archive-hydat.html
#             - type: text/html
#               rel: download
#               title: "Archives nationales des données hydrologiques : HYDAT - Canada.ca"
#               href: https://www.canada.ca/fr/environnement-changement-climatique/services/eau-apercu/volume/surveillance/releves/produits-donnees-services/archives-nationales-hydat.html
#               hreflang: fr-CA
#             - type: application/zip
#               rel: download
#               title: download data
#               href: https://collaboration.cmc.ec.gc.ca/cmc/hydrometrics/www
#               hreflang: en-CA
#         extents:
#             spatial:
#                 bbox: [-142, 42, -52, 84]
#                 crs: http://www.opengis.net/def/crs/OGC/1.3/CRS84
#             temporal:
#                 begin: 1850-01-01T00:00:00Z
#                 end: null # or empty
#         providers:
#             - type: feature
#               default: true
#               name: msc_pygeoapi.provider.elasticsearch.ElasticsearchProvider
#               data: http://localhost:9200/hydrometric_monthly_mean
#               id_field: IDENTIFIER
#               time_field: DATE
#               properties:
#                   - IDENTIFIER
#                   - STATION_NAME
#                   - STATION_NUMBER
#                   - PROV_TERR_STATE_LOC
#                   - DATE
#                   - MONTHLY_MEAN_LEVEL
#                   - MONTHLY_MEAN_DISCHARGE

#     hydrometric-annual-statistics:
#         type: collection
#         title: Annual Maximum and Minimum Daily Water Level or Flow
#         description: The annual maximum and minimum daily data are the maximum and minimum daily mean values for a given year.
#         keywords: [Annual maximum, Annual Minimum, Water Level, Flow, Discharge]
#         crs:
#             - CRS84
#         links:
#             - type: text/html
#               rel: canonical
#               title: Water Level and Flow - Environment Canada
#               href: https://wateroffice.ec.gc.ca
#               hreflang: en-CA
#             - type: text/html
#               rel: canonical
#               title: Niveau d'eau et débit - Environnement Canada
#               href: https://wateroffice.ec.gc.ca/index_f.html
#               hreflang: fr-CA
#             - type: text/html
#               rel: download
#               title: "National water data archive: HYDAT - Canada.ca"
#               href: https://www.canada.ca/en/environment-climate-change/services/water-overview/quantity/monitoring/survey/data-products-services/national-archive-hydat.html
#               hreflang: en-CA
#             - type: text/html
#               rel: download
#               title: "Archives nationales des données hydrologiques : HYDAT - Canada.ca"
#               href: https://www.canada.ca/fr/environnement-changement-climatique/services/eau-apercu/volume/surveillance/releves/produits-donnees-services/archives-nationales-hydat.html
#               hreflang: fr-CA
#             - type: application/zip
#               rel: download
#               title: download data
#               href: https://collaboration.cmc.ec.gc.ca/cmc/hydrometrics/www
#               hreflang: en-CA
#         extents:
#             spatial:
#                 bbox: [-142, 42, -52, 84]
#                 crs: http://www.opengis.net/def/crs/OGC/1.3/CRS84
#             temporal:
#                 begin: 1850-01-01T00:00:00Z
#                 end: null # or empty
#         providers:
#             - type: feature
#               default: true
#               name: msc_pygeoapi.provider.elasticsearch.ElasticsearchProvider
#               data: http://localhost:9200/hydrometric_annual_statistics
#               id_field: IDENTIFIER
#               time_field: MAX_DATE
#               properties:
#                   - IDENTIFIER
#                   - STATION_NAME
#                   - STATION_NUMBER
#                   - PROV_TERR_STATE_LOC
#                   - DATA_TYPE_EN
#                   - DATA_TYPE_FR
#                   - MAX_DATE
#                   - MAX_SYMBOL_EN
#                   - MAX_SYMBOL_FR
#                   - MAX_VALUE
#                   - MIN_DATE
#                   - MIN_SYMBOL_EN
#                   - MIN_SYMBOL_FR
#                   - MIN_VALUE

#     hydrometric-annual-peaks:
#         type: collection
#         title: Annual Maximum and Minimum Instantaneous Water Level or Flow
#         description: The annual maximum and minimum instantaneous data are the maximum and minimum instantaneous values for a given year.
#         keywords: [Annual maximum, Annual Minimum, Water Level, Flow, Discharge]
#         crs:
#             - CRS84
#         links:
#             - type: text/html
#               rel: canonical
#               title: Water Level and Flow - Environment Canada
#               href: https://wateroffice.ec.gc.ca
#               hreflang: en-CA
#             - type: text/html
#               rel: canonical
#               title: Niveau d'eau et débit - Environnement Canada
#               href: https://wateroffice.ec.gc.ca/index_f.html
#               hreflang: fr-CA
#             - type: text/html
#               rel: download
#               title: "National water data archive: HYDAT - Canada.ca"
#               href: https://www.canada.ca/en/environment-climate-change/services/water-overview/quantity/monitoring/survey/data-products-services/national-archive-hydat.html
#               hreflang: en-CA
#             - type: text/html
#               rel: download
#               title: "Archives nationales des données hydrologiques : HYDAT - Canada.ca"
#               href: https://www.canada.ca/fr/environnement-changement-climatique/services/eau-apercu/volume/surveillance/releves/produits-donnees-services/archives-nationales-hydat.html
#               hreflang: fr-CA
#             - type: application/zip
#               rel: download
#               title: download data
#               href: https://collaboration.cmc.ec.gc.ca/cmc/hydrometrics/www
#               hreflang: en-CA
#         extents:
#             spatial:
#                 bbox: [-142, 42, -52, 84]
#                 crs: http://www.opengis.net/def/crs/OGC/1.3/CRS84
#             temporal:
#                 begin: 1850-01-01T00:00:00Z
#                 end: null # or empty
#         providers:
#             - type: feature
#               default: true
#               name: msc_pygeoapi.provider.elasticsearch.ElasticsearchProvider
#               data: http://localhost:9200/hydrometric_annual_peaks
#               id_field: IDENTIFIER
#               time_field: DATE
#               properties:
#                   - DATE
#                   - IDENTIFIER
#                   - STATION_NAME
#                   - STATION_NUMBER
#                   - PROV_TERR_STATE_LOC
#                   - TIMEZONE_OFFSET
#                   - DATA_TYPE_EN
#                   - DATA_TYPE_FR
#                   - PEAK_CODE_EN
#                   - PEAK_CODE_FR
#                   - UNITS_EN
#                   - UNITS_FR
#                   - SYMBOL_EN
#                   - SYMBOL_FR
#                   - PEAK

#     hydrometric-realtime:
#         type: collection
#         title: Real-time hydrometric data
#         description: Real-time water level and flow (discharge) data collected at over 2100 hydrometric stations across Canada (last 30 days).
#         keywords: [Real-Time, Water Level, Flow, Discharge]
#         crs:
#             - CRS84
#         links:
#             - type: text/html
#               rel: canonical
#               title: Water Level and Flow - Environment Canada
#               href: https://wateroffice.ec.gc.ca
#               hreflang: en-CA
#             - type: text/html
#               rel: canonical
#               title: Niveau d'eau et débit - Environnement Canada
#               href: https://wateroffice.ec.gc.ca/index_f.html
#               hreflang: fr-CA
#             - type: text/html
#               rel: alternate
#               title: Real-Time Hydrometric Data
#               href: https://wateroffice.ec.gc.ca/mainmenu/real_time_data_index_e.html
#               hreflang: en-CA
#             - type: text/html
#               rel: alternate
#               title: Données hydrométriques en temps réel
#               href: https://wateroffice.ec.gc.ca/mainmenu/real_time_data_index_f.html
#               hreflang: fr-CA
#         extents:
#             spatial:
#                 bbox: [-142, 42, -52, 84]
#                 crs: http://www.opengis.net/def/crs/OGC/1.3/CRS84
# #            temporal:
# #                begin: null
# #                end: null # or empty
#         providers:
#             - type: feature
#               default: true
#               name: msc_pygeoapi.provider.elasticsearch.ElasticsearchProvider
#               data: http://localhost:9200/hydrometric_realtime.*
#               id_field: IDENTIFIER
#               time_field: DATETIME

#     climate-normals:
#         type: collection
#         title: 1981-2010 Climate Normals
#         description: Climate Normals are used to summarize or describe the average climatic conditions of a particular location. At the completion of each decade, Environment and Climate Change Canada updates its climate normals for as many locations and as many climatic characteristics as possible. The climate normals offered here are based on Canadian climate stations with at least 15 years of data between 1981 to 2010.
#         keywords: [climate, normals]
#         crs:
#             - CRS84
#         links:
#             - type: text/html
#               rel: canonical
#               title: Climate Data Online
#               href: https://climate.weather.gc.ca
#               hreflang: en-CA
#         extents:
#             spatial:
#                 bbox: [-142, 42, -52, 84]
#                 crs: http://www.opengis.net/def/crs/OGC/1.3/CRS84
#             temporal:
#                 begin: 1981-01-01T00:00:00Z
#                 end: 2010-12-31T00:00:00Z
#         providers:
#             - type: feature
#               default: true
#               name: msc_pygeoapi.provider.elasticsearch.ElasticsearchProvider
#               data: http://localhost:9200/climate_normals_data
#               id_field: ID
#               time_field: DATE_CALCULATED
#               properties:
#                   - STATION_NAME
#                   - CLIMATE_IDENTIFIER
#                   - ID
#                   - PERIOD
#                   - CURRENT_FLAG
#                   - NORMAL_CODE
#                   - NORMAL_ID
#                   - PUBLICATION_CODE
#                   - DATE_CALCULATED
#                   - FIRST_OCCURRENCE_DATE
#                   - PROVINCE_CODE
#                   - PERIOD_BEGIN
#                   - PERIOD_END
#                   - FIRST_YEAR
#                   - FIRST_YEAR_NORMAL_PERIOD
#                   - LAST_YEAR
#                   - LAST_YEAR_NORMAL_PERIOD
#                   - YEAR_COUNT_NORMAL_PERIOD
#                   - TOTAL_OBS_COUNT
#                   - OCCURRENCE_COUNT
#                   - MAX_DURATION_MISSING_YEARS
#                   - PERCENT_OF_POSSIBLE_OBS
#                   - E_NORMAL_ELEMENT_NAME
#                   - F_NORMAL_ELEMENT_NAME
#                   - MONTH
#                   - VALUE

#     climate-stations:
#         type: collection
#         title: Climate Stations
#         description: Climate observations are derived from two sources of data. The first are Daily Climate Stations producing one or two observations per day of temperature, precipitation. The second are hourly stations that typically produce more weather elements e.g. wind or snow on ground.
#         keywords: [climate, stations]
#         crs:
#             - CRS84
#         links:
#             - type: text/html
#               rel: canonical
#               title: Climate Data Online
#               href: https://climate.weather.gc.ca
#               hreflang: en-CA
#         extents:
#             spatial:
#                 bbox: [-142, 42, -52, 84]
#                 crs: http://www.opengis.net/def/crs/OGC/1.3/CRS84
#             temporal:
#                 begin: 1969-01-01T00:00:00Z
#                 end: null # or empty
#         providers:
#             - type: feature
#               default: true
#               name: msc_pygeoapi.provider.elasticsearch.ElasticsearchProvider
#               data: http://localhost:9200/climate_station_information
#               id_field: CLIMATE_IDENTIFIER

#     climate-monthly:
#         type: collection
#         title: Monthly Climate Observation Summaries
#         description: A cross-country summary of the averages and extremes for the month, including precipitation totals, max-min temperatures, and degree days. This data is available from stations that produce daily data.
#         keywords: [Climate, Climate archives, Climate change]
#         crs:
#             - CRS84
#         links:
#             - type: text/html
#               rel: canonical
#               title: Climate Data Online
#               href: https://climate.weather.gc.ca
#               hreflang: en-CA
#         extents:
#             spatial:
#                 bbox: [-142, 42, -52, 84]
#                 crs: http://www.opengis.net/def/crs/OGC/1.3/CRS84
#             temporal:
#                 begin: 1865-01-01T00:00:00Z
#                 end: null # or empty
#         providers:
#             - type: feature
#               default: true
#               name: msc_pygeoapi.provider.elasticsearch.ElasticsearchProvider
#               data: http://localhost:9200/climate_public_climate_summary
#               id_field: ID
#               time_field: LOCAL_DATE
#               properties:
#                   - LATITUDE
#                   - LONGITUDE
#                   - STATION_NAME
#                   - CLIMATE_IDENTIFIER
#                   - ID
#                   - LOCAL_DATE
#                   - LAST_UPDATED
#                   - PROVINCE_CODE
#                   - ENG_PROVINCE_NAME
#                   - FRE_PROVINCE_NAME
#                   - LOCAL_YEAR
#                   - LOCAL_MONTH
#                   - NORMAL_MEAN_TEMPERATURE
#                   - MEAN_TEMPERATURE
#                   - DAYS_WITH_VALID_MEAN_TEMP
#                   - MIN_TEMPERATURE
#                   - DAYS_WITH_VALID_MIN_TEMP
#                   - MAX_TEMPERATURE
#                   - DAYS_WITH_VALID_MAX_TEMP
#                   - NORMAL_PRECIPITATION
#                   - TOTAL_PRECIPITATION
#                   - DAYS_WITH_VALID_PRECIP
#                   - DAYS_WITH_PRECIP_GE_1MM
#                   - NORMAL_SNOWFALL
#                   - TOTAL_SNOWFALL
#                   - DAYS_WITH_VALID_SNOWFALL
#                   - SNOW_ON_GROUND_LAST_DAY
#                   - NORMAL_SUNSHINE
#                   - BRIGHT_SUNSHINE
#                   - DAYS_WITH_VALID_SUNSHINE
#                   - COOLING_DEGREE_DAYS
#                   - HEATING_DEGREE_DAYS

#     climate-daily:
#         type: collection
#         title: Daily Climate Observations
#         description: "Daily climate observations are derived from two sources of data. The first are Daily Climate Stations producing one or two observations per day of temperature, precipitation. The second are hourly stations that typically produce more weather elements e.g. wind or snow on ground. Only a subset of the total stations is shown due to size limitations. The criteria for station selection are listed as below. The priorities for inclusion are as follows: (1) Station is currently operational, (2) Stations with long periods of record, (3) Stations that are co-located with the categories above and supplement the period of record"
#         keywords: [Climate, Climate archives, Climate change]
#         crs:
#             - CRS84
#         links:
#             - type: text/html
#               rel: canonical
#               title: Climate Data Online
#               href: https://climate.weather.gc.ca
#               hreflang: en-CA
#         extents:
#             spatial:
#                 bbox: [-142, 42, -52, 84]
#                 crs: http://www.opengis.net/def/crs/OGC/1.3/CRS84
#             temporal:
#                 begin: 1840-01-01T00:00:00Z
#                 end: null # or empty
#         providers:
#             - type: feature
#               default: true
#               name: msc_pygeoapi.provider.elasticsearch.ElasticsearchProvider
#               data: http://localhost:9200/climate_public_daily_data
#               id_field: ID
#               time_field: LOCAL_DATE
#               properties:
#                   - STATION_NAME
#                   - CLIMATE_IDENTIFIER
#                   - ID
#                   - LOCAL_DATE
#                   - PROVINCE_CODE
#                   - LOCAL_YEAR
#                   - LOCAL_MONTH
#                   - LOCAL_DAY
#                   - MEAN_TEMPERATURE
#                   - MEAN_TEMPERATURE_FLAG
#                   - MIN_TEMPERATURE
#                   - MIN_TEMPERATURE_FLAG
#                   - MAX_TEMPERATURE
#                   - MAX_TEMPERATURE_FLAG
#                   - TOTAL_PRECIPITATION
#                   - TOTAL_PRECIPITATION_FLAG
#                   - TOTAL_RAIN
#                   - TOTAL_RAIN_FLAG
#                   - TOTAL_SNOW
#                   - TOTAL_SNOW_FLAG
#                   - SNOW_ON_GROUND
#                   - SNOW_ON_GROUND_FLAG
#                   - DIRECTION_MAX_GUST
#                   - DIRECTION_MAX_GUST_FLAG
#                   - SPEED_MAX_GUST
#                   - SPEED_MAX_GUST_FLAG
#                   - COOLING_DEGREE_DAYS
#                   - COOLING_DEGREE_DAYS_FLAG
#                   - HEATING_DEGREE_DAYS
#                   - HEATING_DEGREE_DAYS_FLAG
#                   - MIN_REL_HUMIDITY
#                   - MIN_REL_HUMIDITY_FLAG
#                   - MAX_REL_HUMIDITY
#                   - MAX_REL_HUMIDITY_FLAG

#     climate-hourly:
#         type: collection
#         title: Hourly Climate Observations
#         description: "Hourly climate observations are derived from the data source HLY01. These are stations that produce hourly meteorological observations, taken each hour of the day for the hours 00h-23h, for both daily (temperature, precipitation) and non-daily elements (station pressure, relative humidity, visibility). Only a subset of the total stations are shown due to size limitations. The stations were selected based on the following criteria: (1) Stations near cities with populations greater than 10,000, (2) Stations with long periods of record of at least 30 years of data, (3) Stations selected for the 1991-2020 WMO Normals, (4) Stations with RBCN designation not selected for 1991-2020 WMO Normals, and/or (5) Stations whose sum when joined with co-located/successor stations equates to a period of record of 30 years or greater."
#         keywords: [Climate, Climate archives, Climate change]
#         crs:
#             - CRS84
#         links:
#             - type: text/html
#               rel: canonical
#               title: Climate Data Online
#               href: https://climate.weather.gc.ca
#               hreflang: en-CA
#         extents:
#             spatial:
#                 bbox: [-142, 42, -52, 84]
#                 crs: http://www.opengis.net/def/crs/OGC/1.3/CRS84
#             temporal:
#                 begin: 1953-01-01T00:00:00Z #TODO
#                 end: null # or empty
#         providers:
#             - type: feature
#               default: true
#               name: msc_pygeoapi.provider.elasticsearch.ElasticsearchProvider
#               data: http://localhost:9200/climate_public_hourly_data
#               id_field: ID
#               time_field: LOCAL_DATE
#               properties:
#                   - STATION_NAME
#                   - CLIMATE_IDENTIFIER
#                   - ID
#                   - LOCAL_DATE
#                   - PROVINCE_CODE
#                   - LOCAL_YEAR
#                   - LOCAL_MONTH
#                   - LOCAL_DAY
#                   - LOCAL_HOUR
#                   - TEMP
#                   - TEMP_FLAG
#                   - DEW_POINT_TEMP
#                   - DEW_POINT_TEMP_FLAG
#                   - HUMIDEX
#                   - HUMIDEX_FLAG
#                   - PRECIP_AMOUNT
#                   - PRECIP_AMOUNT_FLAG
#                   - RELATIVE_HUMIDITY
#                   - RELATIVE_HUMIDITY_FLAG
#                   - STATION_PRESSURE
#                   - STATION_PRESSURE_FLAG
#                   - VISIBILITY
#                   - VISIBILITY_FLAG
#                   - WINDCHILL
#                   - WINDCHILL_FLAG
#                   - WIND_DIRECTION
#                   - WIND_DIRECTION_FLAG
#                   - WIND_SPEED
#                   - WIND_SPEED_FLAG

#     ahccd-stations:
#         type: collection
#         title: Adjusted and Homogenized Canadian Climate Data (AHCCD) Stations
#         description: Climate station datasets that incorporate adjustments (derived from statistical procedures) to the original historical station data to account for discontinuities from non-climatic factors, such as instrument changes or station relocation.
#         keywords: [ahccd, stations]
#         crs:
#             - CRS84
#         links:
#             - type: text/html
#               rel: canonical
#               title: Adjusted and Homogenized Canadian Climate Data (AHCCD)
#               href: https://www.canada.ca/en/environment-climate-change/services/climate-change/science-research-data/climate-trends-variability/adjusted-homogenized-canadian-data.html
#               hreflang: en-CA
#         extents:
#             spatial:
#                 bbox: [-142, 42, -52, 84]
#                 crs: http://www.opengis.net/def/crs/OGC/1.3/CRS84
#         providers:
#             - type: feature
#               default: true
#               name: msc_pygeoapi.provider.elasticsearch.ElasticsearchProvider
#               data: http://localhost:9200/ahccd_stations
#               id_field: identifier__identifiant

#     ahccd-annual:
#         type: collection
#         title: Adjusted and Homogenized Canadian Climate Data (AHCCD) Annual
#         description: Adjusted and Homogenized Canadian Climate Data (AHCCD) are climate station datasets that incorporate adjustments (derived from statistical procedures) to the original historical station data to account for discontinuities from non-climatic factors, such as instrument changes or station relocation. Data are provided for temperature, precipitation, pressure and wind speed. Station trend data are provided when available. Trends are calculated using the Theil-Sen method using the station's full period of available data. The availability of trends will vary by station; if more than 5 consecutive years are missing data or more than 10% of the data within the time series is missing, a trend was not calculated.
#         keywords: [ahccd, annual]
#         crs:
#             - CRS84
#         links:
#             - type: text/html
#               rel: canonical
#               title: Adjusted and Homogenized Canadian Climate Data (AHCCD)
#               href: https://www.canada.ca/en/environment-climate-change/services/climate-change/science-research-data/climate-trends-variability/adjusted-homogenized-canadian-data.html
#               hreflang: en-CA
#         extents:
#             spatial:
#                 bbox: [-142, 42, -52, 84]
#                 crs: http://www.opengis.net/def/crs/OGC/1.3/CRS84
#             temporal:
#                 begin: 1840-01-01T00:00:00Z
#                 end: 2020-12-31T23:59:59.999999Z
#         providers:
#             - type: feature
#               default: true
#               name: msc_pygeoapi.provider.elasticsearch.ElasticsearchProvider
#               data: http://localhost:9200/ahccd_annual
#               id_field: identifier__identifiant
#               time_field: year__annee
#               properties:
#                   - lat__lat
#                   - lon__long
#                   - identifier__identifiant
#                   - station_id__id_station
#                   - period_group__groupe_periode
#                   - period_value__valeur_periode
#                   - province__province
#                   - year__annee
#                   - temp_mean__temp_moyenne
#                   - temp_mean_units__temp_moyenne_unites
#                   - temp_min__temp_min
#                   - temp_min_units__temp_min_unites
#                   - temp_max__temp_max
#                   - temp_max_units__temp_max_unites
#                   - total_precip__precip_totale
#                   - total_precip_units__precip_totale_unites
#                   - rain__pluie
#                   - rain_units__pluie_unites
#                   - snow__neige
#                   - snow_units__neige_unites
#                   - pressure_sea_level__pression_niveau_mer
#                   - pressure_sea_level_units__pression_niveau_mer_unite
#                   - pressure_station__pression_station
#                   - pressure_station_units__pression_station_unites
#                   - wind_speed__vitesse_vent
#                   - wind_speed_units__vitesse_vent_unites

#     ahccd-seasonal:
#         type: collection
#         title: Adjusted and Homogenized Canadian Climate Data (AHCCD) Seasonal
#         description: Adjusted and Homogenized Canadian Climate Data (AHCCD) are climate station datasets that incorporate adjustments (derived from statistical procedures) to the original historical station data to account for discontinuities from non-climatic factors, such as instrument changes or station relocation. Data are provided for temperature, precipitation, pressure and wind speed. Station trend data are provided when available. Trends are calculated using the Theil-Sen method using the station's full period of available data. The availability of trends will vary by station; if more than 5 consecutive years are missing data or more than 10% of the data within the time series is missing, a trend was not calculated.
#         keywords: [ahccd, seasonal]
#         crs:
#             - CRS84
#         links:
#             - type: text/html
#               rel: canonical
#               title: Adjusted and Homogenized Canadian Climate Data (AHCCD)
#               href: https://www.canada.ca/en/environment-climate-change/services/climate-change/science-research-data/climate-trends-variability/adjusted-homogenized-canadian-data.html
#               hreflang: en-CA
#         extents:
#             spatial:
#                 bbox: [-142, 42, -52, 84]
#                 crs: http://www.opengis.net/def/crs/OGC/1.3/CRS84
#             temporal:
#                 begin: 1840-01-01T00:00:00Z
#                 end: 2020-12-31T23:59:59.999999Z
#         providers:
#             - type: feature
#               default: true
#               name: msc_pygeoapi.provider.elasticsearch.ElasticsearchProvider
#               data: http://localhost:9200/ahccd_seasonal
#               id_field: identifier__identifiant
#               time_field: year__annee
#               properties:
#                   - lat__lat
#                   - lon__long
#                   - identifier__identifiant
#                   - station_id__id_station
#                   - period_value__valeur_periode
#                   - period_group__groupe_periode
#                   - province__province
#                   - year__annee
#                   - temp_mean__temp_moyenne
#                   - temp_mean_units__temp_moyenne_unites
#                   - temp_max__temp_max
#                   - temp_max_units__temp_max_unites
#                   - temp_min__temp_min
#                   - temp_min_units__temp_min_unites
#                   - total_precip__precip_totale
#                   - total_precip_units__precip_totale_unites
#                   - rain__pluie
#                   - rain_units__pluie_unites
#                   - snow__neige
#                   - snow_units__neige_unites
#                   - pressure_sea_level__pression_niveau_mer
#                   - pressure_sea_level_units__pression_niveau_mer_unite
#                   - pressure_station__pression_station
#                   - pressure_station_units__pression_station_unites
#                   - wind_speed__vitesse_vent
#                   - wind_speed_units__vitesse_vent_unites

#     ahccd-monthly:
#         type: collection
#         title: Adjusted and Homogenized Canadian Climate Data (AHCCD) Monthly
#         description: Adjusted and Homogenized Canadian Climate Data (AHCCD) are climate station datasets that incorporate adjustments (derived from statistical procedures) to the original historical station data to account for discontinuities from non-climatic factors, such as instrument changes or station relocation. Data are provided for temperature, precipitation, pressure and wind speed. Station trend data are provided when available. Trends are calculated using the Theil-Sen method using the station's full period of available data. The availability of trends will vary by station; if more than 5 consecutive years are missing data or more than 10% of the data within the time series is missing, a trend was not calculated.
#         keywords: [ahccd, monthly]
#         crs:
#             - CRS84
#         links:
#             - type: text/html
#               rel: canonical
#               title: Adjusted and Homogenized Canadian Climate Data (AHCCD)
#               href: https://www.canada.ca/en/environment-climate-change/services/climate-change/science-research-data/climate-trends-variability/adjusted-homogenized-canadian-data.html
#               hreflang: en-CA
#         extents:
#             spatial:
#                 bbox: [-142, 42, -52, 84]
#                 crs: http://www.opengis.net/def/crs/OGC/1.3/CRS84
#             temporal:
#                 begin: 1840-01-01T00:00:00Z
#                 end: 2020-12-31T23:59:59.999999Z
#         providers:
#             - type: feature
#               default: true
#               name: msc_pygeoapi.provider.elasticsearch.ElasticsearchProvider
#               data: http://localhost:9200/ahccd_monthly
#               id_field: identifier__identifiant
#               time_field: date
#               properties:
#                   - lat__lat
#                   - lon__long
#                   - identifier__identifiant
#                   - station_id__id_station
#                   - period_value__valeur_periode
#                   - period_group__groupe_periode
#                   - province__province
#                   - date
#                   - temp_mean__temp_moyenne
#                   - temp_mean_units__temp_moyenne_unites
#                   - temp_max__temp_max
#                   - temp_max_units__temp_max_unites
#                   - temp_min__temp_min
#                   - temp_min_units__temp_min_unites
#                   - total_precip__precip_totale
#                   - total_precip_units__precip_totale_unites
#                   - rain__pluie
#                   - rain_units__pluie_unites
#                   - snow__neige
#                   - snow_units__neige_unites
#                   - pressure_sea_level__pression_niveau_mer
#                   - pressure_sea_level_units__pression_niveau_mer_unite
#                   - pressure_station__pression_station
#                   - pressure_station_units__pression_station_unites
#                   - wind_speed__vitesse_vent
#                   - wind_speed_units__vitesse_vent_unites


#     ahccd-trends:
#         type: collection
#         title: Adjusted and Homogenized Canadian Climate Data (AHCCD) Trends
#         description: Adjusted and Homogenized Canadian Climate Data (AHCCD) are climate station datasets that incorporate adjustments (derived from statistical procedures) to the original historical station data to account for discontinuities from non-climatic factors, such as instrument changes or station relocation. Data are provided for temperature, precipitation, pressure and wind speed. Station trend data are provided when available. Trends are calculated using the Theil-Sen method using the station's full period of available data. The availability of trends will vary by station; if more than 5 consecutive years are missing data or more than 10% of the data within the time series is missing, a trend was not calculated.
#         keywords: [ahccd, trends]
#         crs:
#             - CRS84
#         links:
#             - type: text/html
#               rel: canonical
#               title: Adjusted and Homogenized Canadian Climate Data (AHCCD)
#               href: https://www.canada.ca/en/environment-climate-change/services/climate-change/science-research-data/climate-trends-variability/adjusted-homogenized-canadian-data.html
#               hreflang: en-CA
#         extents:
#             spatial:
#                 bbox: [-142, 42, -52, 84]
#                 crs: http://www.opengis.net/def/crs/OGC/1.3/CRS84
#             temporal:
#                 begin: 1840-01-01T00:00:00Z
#                 end: 2020-12-31T23:59:59.999999Z
#         providers:
#             - type: feature
#               default: true
#               name: msc_pygeoapi.provider.elasticsearch.ElasticsearchProvider
#               data: http://localhost:9200/ahccd_trends
#               id_field: identifier__identifiant
#               properties:
#                   - identifier__identifiant
#                   - station_id__id_station
#                   - station_name__nom_station
#                   - joined__rejoint
#                   - elevation__elevation
#                   - period__periode
#                   - province__province
#                   - year_range__annees
#                   - measurement_type__type_mesure
#                   - trend_value__valeur_tendance

#     swob-realtime:
#         type: collection
#         title: Surface Weather Observations
#         description: Surface Observations measured at the automatic and manual stations of the Environment and Climate Change Canada and partners networks, either for a single station, or for the stations of specific provinces and territories (last 30 days)
#         keywords: [surface, observations, weather, realtime]
#         crs:
#             - CRS84
#         links:
#             - type: text/html
#               rel: canonical
#               title: Data and products of in situ observations
#               href: https://eccc-msc.github.io/open-data/msc-data/obs_station/readme_obs_insitu_swobdatamart_en
#               hreflang: en-CA
#             - type: text/html
#               rel: canonical
#               title: Données et produits d'observations aux stations
#               href: https://eccc-msc.github.io/open-data/msc-data/obs_station/readme_obs_insitu_swobdatamart_fr
#               hreflang: fr-CA
#         extents:
#             spatial:
#                 bbox: [-142, 42, -52, 84]
#                 crs: http://www.opengis.net/def/crs/OGC/1.3/CRS84
#             temporal:
#                 begin: null
#                 end: null # or empty
#         providers:
#             - type: feature
#               name: msc_pygeoapi.provider.elasticsearch.ElasticsearchProvider
#               data: http://localhost:9200/swob_realtime.*
#               id_field: id
#               time_field: date_tm-value

#     ltce-stations:
#         type: collection
#         title:  Virtual Climate Stations (LTCE)
#         description: A Virtual Climate station is the result of threading together climate data from proximate current and historical stations to construct a long term threaded data set. For the purpose of identifying and tabulating daily extremes of record for temperature, precipitation and snowfall, the Meteorological Service of Canada has threaded or put together data from closely related stations to compile a long time series of data for about 750 locations in Canada to monitor for record-breaking weather. The length of the time series of virtual stations is often greater than 100 years. A Virtual Climate station is always named for an “Area” rather than a point, e.g. Winnipeg Area, to indicate that the data are drawn from that area(within a 20km radius from the urban center) rather than a single precise location.
#         keywords: [Weather and Climate, Atmosphere, Climate]
#         crs:
#             - CRS84
#         links: []  # TODO
#         extents:
#             spatial:
#                 bbox: [-140.8689, 42.04301, -52.70000, 82.51778]
#                 crs: http://www.opengis.net/def/crs/OGC/1.3/CRS84
#             temporal:
#                 begin: 1840-03-01
#                 end: null # or empty
#         providers:
#             - type: feature
#               name: msc_pygeoapi.provider.elasticsearch.ElasticsearchProvider
#               data: http://localhost:9200/ltce_stations
#               id_field: IDENTIFIER

#     ltce-temperature:
#         type: collection
#         title: Daily Extremes of Records (LTCE) – Temperature
#         description: "Anomalous weather resulting in Temperature and Precipitation extremes occurs almost every day somewhere in Canada. For the purpose of identifying and tabulating daily extremes of record for temperature, precipitation and snowfall, the Meteorological Service of Canada has threaded or put together data from closely related stations to compile a long time series of data for about 750 locations in Canada to monitor for record-breaking weather. Virtual Climate stations correspond with the city pages of weather.gc.ca. This data provides the daily extremes of record for Temperature for each day of the year. Daily elements include: High Maximum, Low Maximum, High Minimum, Low Minimum."
#         keywords: [Weather and Climate, Atmosphere, Climate]
#         crs:
#             - CRS84
#         links: []  # TODO
#         extents:
#             spatial:
#                 bbox: [-140.8689, 42.04301, -52.70000, 82.51778]
#                 crs: http://www.opengis.net/def/crs/OGC/1.3/CRS84
#             temporal:
#                 begin: 1840-03-01
#                 end: null # or empty
#         providers:
#             - type: feature
#               name: msc_pygeoapi.provider.elasticsearch.ElasticsearchProvider
#               data: http://localhost:9200/ltce_temp_extremes
#               id_field: IDENTIFIER
#               properties:
#                   - WXO_CITY_CODE
#                   - VIRTUAL_STATION_NAME_E
#                   - VIRTUAL_STATION_NAME_F
#                   - VIRTUAL_CLIMATE_ID
#                   - LOCAL_MONTH
#                   - LOCAL_DAY
#                   - RECORD_HIGH_MAX_TEMP
#                   - RECORD_HIGH_MAX_TEMP_YR
#                   - PREV_RECORD_HIGH_MAX_TEMP
#                   - PREV_RECORD_HIGH_MAX_TEMP_YR
#                   - RECORD_LOW_MAX_TEMP
#                   - RECORD_LOW_MAX_TEMP_YR
#                   - PREV_RECORD_LOW_MAX_TEMP
#                   - PREV_RECORD_LOW_MAX_TEMP_YR
#                   - RECORD_LOW_MIN_TEMP
#                   - RECORD_LOW_MIN_TEMP_YR
#                   - PREV_RECORD_LOW_MIN_TEMP
#                   - PREV_RECORD_LOW_MIN_TEMP_YR
#                   - RECORD_HIGH_MIN_TEMP
#                   - RECORD_HIGH_MIN_TEMP_YR
#                   - PREV_RECORD_HIGH_MIN_TEMP
#                   - PREV_RECORD_HIGH_MIN_TEMP_YR
#                   - FIRST_HIGH_MAX_TEMP
#                   - FIRST_HIGH_MAX_TEMP_YEAR
#                   - SECOND_HIGH_MAX_TEMP
#                   - SECOND_HIGH_MAX_TEMP_YEAR
#                   - THIRD_HIGH_MAX_TEMP
#                   - THIRD_HIGH_MAX_TEMP_YEAR
#                   - FOURTH_HIGH_MAX_TEMP
#                   - FOURTH_HIGH_MAX_TEMP_YEAR
#                   - FIFTH_HIGH_MAX_TEMP
#                   - FIFTH_HIGH_MAX_TEMP_YEAR
#                   - FIRST_LOW_MAX_TEMP
#                   - FIRST_LOW_MAX_TEMP_YEAR
#                   - SECOND_LOW_MAX_TEMP
#                   - SECOND_LOW_MAX_TEMP_YEAR
#                   - THIRD_LOW_MAX_TEMP
#                   - THIRD_LOW_MAX_TEMP_YEAR
#                   - FOURTH_LOW_MAX_TEMP
#                   - FOURTH_LOW_MAX_TEMP_YEAR
#                   - FIFTH_LOW_MAX_TEMP
#                   - FIFTH_LOW_MAX_TEMP_YEAR
#                   - FIRST_HIGH_MIN_TEMP
#                   - FIRST_HIGH_MIN_TEMP_YEAR
#                   - SECOND_HIGH_MIN_TEMP
#                   - SECOND_HIGH_MIN_TEMP_YEAR
#                   - THIRD_HIGH_MIN_TEMP
#                   - THIRD_HIGH_MIN_TEMP_YEAR
#                   - FOURTH_HIGH_MIN_TEMP
#                   - FOURTH_HIGH_MIN_TEMP_YEAR
#                   - FIFTH_HIGH_MIN_TEMP
#                   - FIFTH_HIGH_MIN_TEMP_YEAR
#                   - FIRST_LOW_MIN_TEMP
#                   - FIRST_LOW_MIN_TEMP_YEAR
#                   - SECOND_LOW_MIN_TEMP
#                   - SECOND_LOW_MIN_TEMP_YEAR
#                   - THIRD_LOW_MIN_TEMP
#                   - THIRD_LOW_MIN_TEMP_YEAR
#                   - FOURTH_LOW_MIN_TEMP
#                   - FOURTH_LOW_MIN_TEMP_YEAR
#                   - FIFTH_LOW_MIN_TEMP
#                   - FIFTH_LOW_MIN_TEMP_YEAR
#                   - PROVINCE_CODE                  
#                   - MIN_TEMP_RECORD_BEGIN
#                   - MIN_TEMP_RECORD_END
#                   - MAX_TEMP_RECORD_BEGIN
#                   - MAX_TEMP_RECORD_END
#                   - IDENTIFIER
#                   - LAST_UPDATED

#     ltce-precipitation:
#         type: collection
#         title: Daily Extremes of Records (LTCE) – Precipitation
#         description: "Anomalous weather resulting in Temperature and Precipitation extremes occurs almost every day somewhere in Canada. For the purpose of identifying and tabulating daily extremes of record for temperature, precipitation and snowfall, the Meteorological Service of Canada has threaded or put together data from closely related stations to compile a long time series of data for about 750 locations in Canada to monitor for record-breaking weather. Virtual Climate stations correspond with the city pages of weather.gc.ca. This data provides the daily extremes of record for Precipitation for each day of the year. Daily elements include: Greatest Precipitation."
#         keywords: [Weather and Climate, Atmosphere, Climate]
#         crs:
#             - CRS84
#         links: []  # TODO
#         extents:
#             spatial:
#                 bbox: [-140.8675, 42.04307, -52.70000, 82.51778]
#                 crs: http://www.opengis.net/def/crs/OGC/1.3/CRS84
#             temporal:
#                 begin: 1840-05-01
#                 end: null # or empty
#         providers:
#             - type: feature
#               name: msc_pygeoapi.provider.elasticsearch.ElasticsearchProvider
#               data: http://localhost:9200/ltce_precip_extremes
#               id_field: IDENTIFIER
#               properties:
#                   - WXO_CITY_CODE
#                   - VIRTUAL_STATION_NAME_E
#                   - VIRTUAL_STATION_NAME_F
#                   - VIRTUAL_CLIMATE_ID
#                   - LOCAL_MONTH
#                   - LOCAL_DAY
#                   - RECORD_PRECIPITATION
#                   - RECORD_PRECIPITATION_YR
#                   - PREV_RECORD_PRECIPITATION
#                   - PREV_RECORD_PRECIPITATION_YR
#                   - FIRST_PRECIPITATION
#                   - FIRST_PRECIPITATION_YEAR
#                   - SECOND_PRECIPITATION
#                   - SECOND_PRECIPITATION_YEAR
#                   - THIRD_PRECIPITATION
#                   - THIRD_PRECIPITATION_YEAR
#                   - FOURTH_PRECIPITATION
#                   - FOURTH_PRECIPITATION_YEAR
#                   - FIFTH_PRECIPITATION
#                   - FIFTH_PRECIPITATION_YEAR
#                   - PROVINCE_CODE
#                   - RECORD_BEGIN
#                   - RECORD_END
#                   - IDENTIFIER

#     ltce-snowfall:
#         type: collection
#         title: Daily Extremes of Records (LTCE) – Snowfall
#         description: "Anomalous weather resulting in Temperature and Precipitation extremes occurs almost every day somewhere in Canada. For the purpose of identifying and tabulating daily extremes of record for temperature, precipitation and snowfall, the Meteorological Service of Canada has threaded or put together data from closely related stations to compile a long time series of data for about 750 locations in Canada to monitor for record-breaking weather. Virtual Climate stations correspond with the city pages of weather.gc.ca. This data provides the daily extremes of record for Snowfall for each day of the year. Daily elements include: Greatest Snowfall."
#         keywords: [Weather and Climate, Atmosphere, Climate]
#         crs:
#             - CRS84
#         links: []  # TODO
#         extents:
#             spatial:
#                 bbox: [-140.8675, 42.04307, -52.70000, 82.51778]
#                 crs: http://www.opengis.net/def/crs/OGC/1.3/CRS84
#             temporal:
#                 begin: 1840-05-01
#                 end: null # or empty
#         providers:
#             - type: feature
#               name: msc_pygeoapi.provider.elasticsearch.ElasticsearchProvider
#               data: http://localhost:9200/ltce_snow_extremes
#               id_field: IDENTIFIER
#               properties:
#                   - WXO_CITY_CODE
#                   - VIRTUAL_STATION_NAME_E
#                   - VIRTUAL_STATION_NAME_F
#                   - VIRTUAL_CLIMATE_ID
#                   - LOCAL_MONTH
#                   - LOCAL_DAY
#                   - RECORD_SNOWFALL
#                   - RECORD_SNOWFALL_YR
#                   - PREV_RECORD_SNOWFALL
#                   - PREV_RECORD_SNOWFALL_YR
#                   - FIRST_SNOWFALL
#                   - FIRST_SNOWFALL_YEAR
#                   - SECOND_SNOWFALL
#                   - SECOND_SNOWFALL_YEAR
#                   - THIRD_SNOWFALL
#                   - THIRD_SNOWFALL_YEAR
#                   - FOURTH_SNOWFALL
#                   - FOURTH_SNOWFALL_YEAR
#                   - FIFTH_SNOWFALL
#                   - FIFTH_SNOWFALL_YEAR
#                   - PROVINCE_CODE
#                   - RECORD_BEGIN
#                   - RECORD_END
#                   - IDENTIFIER

#     aqhi-forecasts-realtime:
#         type: collection
#         title: Air Quality Health Index – Forecasts
#         description: The Air Quality Health Index (AQHI) is a scale designed to help quantify the quality of the air in a certain region on a scale from 1 to 10. When the amount of air pollution is very high, the number is reported as 10+. It also includes a category that describes the health risk associated with the index reading (e.g. Low, Moderate, High, or Very High Health Risk). The AQHI is calculated based on the relative risks of a combination of common air pollutants that are known to harm human health, including ground-level ozone, particulate matter, and nitrogen dioxide. The AQHI formulation captures only the short term or acute health risk (exposure of hour or days at a maximum). The formulation of the AQHI may change over time to reflect new understanding associated with air pollution health effects. The AQHI is calculated from data observed in real time, without being verified (quality control).
#         keywords: [air, quality, health, index, realtime, forecasts]
#         crs:
#             - CRS84
#         links:
#             - type: text/html
#               rel: canonical
#               title: Data and Products of the Air Quality Health Index (AQHI) observation and forecast
#               href: https://eccc-msc.github.io/open-data/msc-data/aqhi/readme_aqhi_en/
#               hreflang: en-CA
#             - type: text/html
#               rel: alternate
#               title: Données et produits d'observations et prévisions qui sont générés pour le programme Cote Air Santé (CAS)
#               href: https://eccc-msc.github.io/open-data/msc-data/aqhi/readme_aqhi_fr/
#               hreflang: fr-CA
#         extents:
#             spatial:
#                 bbox: [-141, 41.68, -52.62, 83.11]
#                 crs: http://www.opengis.net/def/crs/OGC/1.3/CRS84
#             temporal:
#                 begin: 2013-01-01T00:00:00Z
#                 end: null # or empty
#         providers:
#             - type: feature
#               name: msc_pygeoapi.provider.elasticsearch.ElasticsearchProvider
#               data: http://localhost:9200/aqhi-forecasts-realtime.*
#               id_field: id
#               time_field: publication_datetime

#     aqhi-observations-realtime:
#         type: collection
#         title: Air Quality Health Index – Observations
#         description: The Air Quality Health Index (AQHI) is a scale designed to help quantify the quality of the air in a certain region on a scale from 1 to 10. When the amount of air pollution is very high, the number is reported as 10+. It also includes a category that describes the health risk associated with the index reading (e.g. Low, Moderate, High, or Very High Health Risk). The AQHI is calculated based on the relative risks of a combination of common air pollutants that are known to harm human health, including ground-level ozone, particulate matter, and nitrogen dioxide. The AQHI formulation captures only the short term or acute health risk (exposure of hour or days at a maximum). The formulation of the AQHI may change over time to reflect new understanding associated with air pollution health effects. The AQHI is calculated from data observed in real time, without being verified (quality control).
#         keywords: [air, quality, health, index, realtime, observations]
#         crs:
#             - CRS84
#         links:
#             - type: text/html
#               rel: canonical
#               title: Data and Products of the Air Quality Health Index (AQHI) observation and forecast
#               href: https://eccc-msc.github.io/open-data/msc-data/aqhi/readme_aqhi_en/
#               hreflang: en-CA
#             - type: text/html
#               rel: alternate
#               title: Données et produits d'observations et prévisions qui sont générés pour le programme Cote Air Santé (CAS)
#               href: https://eccc-msc.github.io/open-data/msc-data/aqhi/readme_aqhi_fr/
#               hreflang: fr-CA
#         extents:
#             spatial:
#                 bbox: [-141, 41.68, -52.62, 83.11]
#                 crs: http://www.opengis.net/def/crs/OGC/1.3/CRS84
#             temporal:
#                 begin: 2013-01-01T00:00:00Z
#                 end: null # or empty
#         providers:
#             - type: feature
#               name: msc_pygeoapi.provider.elasticsearch.ElasticsearchProvider
#               data: http://localhost:9200/aqhi-observations-realtime.*
#               id_field: id
#               time_field: observation_datetime

#     msc-datamart:
#         type: stac-collection
#         title: MSC Datamart (experimental)
#         description: MSC Datamart (experimental)
#         keywords:
#             - datamart
#             - experimental
#         links:
#             - type: text/html
#               rel: canonical
#               title: information
#               href: https://dd.weather.gc.ca
#               hreflang: en-CA
#         extents:
#             spatial:
#                 bbox: [-180,-90,180,90]
#                 crs: http://www.opengis.net/def/crs/OGC/1.3/CRS84
#         providers:
#             - type: stac
#               name: FileSystem
#               data: /data/geomet/feeds/ddi
#               file_types:
#                   - .cap
#                   - .grib2
#                   - .nc
#                   - .shp
#                   - .Z

#     bulletins-realtime:
#         type: collection
#         title: Real-time meteorological bulletins
#         description: Real-time meteorological bulletins (last 140 days)
#         keywords: [alphanumerical, binary, bulletins]
#         crs:
#             - CRS84
#         links:
#             - type: text/html
#               rel: canonical
#               title: information
#               href: https://eccc-msc.github.io/open-data/msc-data/bulletins/readme_bulletins_en
#               hreflang: en-CA
#         extents:
#             spatial:
#                 bbox: [-180, -90, 180, 90]
#                 crs: http://www.opengis.net/def/crs/OGC/1.3/CRS84
#             temporal:
#                 begin: 1840-05-01T00:00:00Z
#                 end: null # or empty
#         providers:
#             - type: feature
#               name: msc_pygeoapi.provider.elasticsearch.ElasticsearchProvider
#               data: http://localhost:9200/bulletins.*
#               id_field: identifier
#               time_field: datetime

#     climate:cmip5:projected:annual:anomaly:
#         type: collection
#         title: Projected annual anomaly CMIP5
#         description: The Global climate model scenarios dataset is based on an ensemble of global climate model projections from the Coupled Model Intercomparison Project Phase 5 (CMIP5). Multi-model ensembles of modelled output (actual value) and projected change (anomaly) are available for historical simulations and three emission scenarios at a 1x1 degree grid resolution. Projected changes are expressed as anomalies with respect to the reference period of 1986-2005. A range of percentiles across the multi-model ensembles are available for download.
#         keywords:
#             - Projections
#             - climate
#             - climate change
#             - percentiles
#             - ensembles
#             - climate model
#             - precipitation
#             - cmip5
#             - Weather and Climate
#             - Provide Climate Information Products and Services
#             - Expand Scientific Knowledge for Climate Monitoring and Prediction
#             - International
#             - Climate
#             - Climate change
#         extents:
#             spatial:
#                 bbox: [-150,40,-45,90]
#                 crs: http://www.opengis.net/def/crs/OGC/1.3/CRS84
#         links:
#             - type: text/html
#               rel: canonical
#               title: information
#               href: https://open.canada.ca/data/en/dataset/eddd6eaf-34d7-4452-a994-3d928115a68b
#               hreflang: en-CA
#         providers:
#             - type: coverage
#               name: msc_pygeoapi.provider.climate_xarray.ClimateProvider
#               data: /data/geomet/feeds/dd.ops/climate/cmip5/netcdf/scenarios/RCP2.6/annual/anomaly/CMIP5_rcp2.6_annual_anom_latlon1x1_*_pctl50_P1Y.nc
#               x_field: lon
#               y_field: lat
#               time_field: time
#               format:
#                   name: NetCDF
#                   mimetype: application/x-netcdf

#     climate:cmip5:projected:seasonal:anomaly:
#         type: collection
#         title: Projected seasonal anomaly CMIP5
#         description: The Global climate model scenarios dataset is based on an ensemble of global climate model projections from the Coupled Model Intercomparison Project Phase 5 (CMIP5). Multi-model ensembles of modelled output (actual value) and projected change (anomaly) are available for historical simulations and three emission scenarios at a 1x1 degree grid resolution. Projected changes are expressed as anomalies with respect to the reference period of 1986-2005. A range of percentiles across the multi-model ensembles are available for download.
#         keywords:
#             - Projections
#             - climate
#             - climate change
#             - percentiles
#             - ensembles
#             - climate model
#             - precipitation
#             - cmip5
#             - Weather and Climate
#             - Provide Climate Information Products and Services
#             - Expand Scientific Knowledge for Climate Monitoring and Prediction
#             - International
#             - Climate
#             - Climate change
#         extents:
#             spatial:
#                 bbox: [-150,40,-45,90]
#                 crs: http://www.opengis.net/def/crs/OGC/1.3/CRS84
#         links:
#             - type: text/html
#               rel: canonical
#               title: information
#               href: https://open.canada.ca/data/en/dataset/eddd6eaf-34d7-4452-a994-3d928115a68b
#               hreflang: en-CA
#         providers:
#             - type: coverage
#               name: msc_pygeoapi.provider.climate_xarray.ClimateProvider
#               data: /data/geomet/feeds/dd.ops/climate/cmip5/netcdf/scenarios/RCP2.6/seasonal/DJF/anomaly/CMIP5_rcp2.6_DJF_anom_latlon1x1_*_pctl50_P1Y.nc
#               x_field: lon
#               y_field: lat
#               time_field: time
#               format:
#                   name: NetCDF
#                   mimetype: application/x-netcdf

#     climate:cmip5:projected:monthly:anomaly:
#         type: collection
#         title: Projected monthly anomaly CMIP5
#         description: The Global climate model scenarios dataset is based on an ensemble of global climate model projections from the Coupled Model Intercomparison Project Phase 5 (CMIP5). Multi-model ensembles of modelled output (actual value) and projected change (anomaly) are available for historical simulations and three emission scenarios at a 1x1 degree grid resolution. Projected changes are expressed as anomalies with respect to the reference period of 1986-2005. A range of percentiles across the multi-model ensembles are available for download.
#         keywords:
#             - Projections
#             - climate
#             - climate change
#             - percentiles
#             - ensembles
#             - climate model
#             - precipitation
#             - cmip5
#             - Weather and Climate
#             - Provide Climate Information Products and Services
#             - Expand Scientific Knowledge for Climate Monitoring and Prediction
#             - International
#             - Climate
#             - Climate change
#         extents:
#             spatial:
#                 bbox: [-150,40,-45,90]
#                 crs: http://www.opengis.net/def/crs/OGC/1.3/CRS84
#         links:
#             - type: text/html
#               rel: canonical
#               title: information
#               href: https://open.canada.ca/data/en/dataset/eddd6eaf-34d7-4452-a994-3d928115a68b
#               hreflang: en-CA
#         providers:
#             - type: coverage
#               name: msc_pygeoapi.provider.climate_xarray.ClimateProvider
#               data: /data/geomet/feeds/dd.ops/climate/cmip5/netcdf/scenarios/RCP2.6/monthly_ens/anomaly/CMIP5_rcp2.6_monthly_anom_latlon1x1_*_pctl50_P1M.nc
#               x_field: lon
#               y_field: lat
#               time_field: time
#               format:
#                   name: NetCDF
#                   mimetype: application/x-netcdf

#     climate:cmip5:projected:annual:absolute:
#         type: collection
#         title: Projected annual CMIP5
#         description: The Global climate model scenarios dataset is based on an ensemble of global climate model projections from the Coupled Model Intercomparison Project Phase 5 (CMIP5). Multi-model ensembles of modelled output (actual value) and projected change (anomaly) are available for historical simulations and three emission scenarios at a 1x1 degree grid resolution. Projected changes are expressed as anomalies with respect to the reference period of 1986-2005. A range of percentiles across the multi-model ensembles are available for download.
#         keywords:
#             - Projections
#             - climate
#             - climate change
#             - percentiles
#             - ensembles
#             - climate model
#             - precipitation
#             - cmip5
#             - Weather and Climate
#             - Provide Climate Information Products and Services
#             - Expand Scientific Knowledge for Climate Monitoring and Prediction
#             - International
#             - Climate
#             - Climate change
#         extents:
#             spatial:
#                 bbox: [-150,40,-45,90]
#                 crs: http://www.opengis.net/def/crs/OGC/1.3/CRS84
#         links:
#             - type: text/html
#               rel: canonical
#               title: information
#               href: https://open.canada.ca/data/en/dataset/eddd6eaf-34d7-4452-a994-3d928115a68b
#               hreflang: en-CA
#         providers:
#             - type: coverage
#               name: msc_pygeoapi.provider.climate_xarray.ClimateProvider
#               data: /data/geomet/feeds/dd.ops/climate/cmip5/netcdf/scenarios/RCP2.6/annual/absolute/CMIP5_rcp2.6_annual_abs_latlon1x1_*_pctl50_P1Y.nc
#               x_field: lon
#               y_field: lat
#               time_field: time
#               format:
#                   name: NetCDF
#                   mimetype: application/x-netcdf

#     climate:cmip5:projected:seasonal:absolute:
#         type: collection
#         title: Projected seasonal CMIP5
#         description: The Global climate model scenarios dataset is based on an ensemble of global climate model projections from the Coupled Model Intercomparison Project Phase 5 (CMIP5). Multi-model ensembles of modelled output (actual value) and projected change (anomaly) are available for historical simulations and three emission scenarios at a 1x1 degree grid resolution. Projected changes are expressed as anomalies with respect to the reference period of 1986-2005. A range of percentiles across the multi-model ensembles are available for download.
#         keywords:
#             - Projections
#             - climate
#             - climate change
#             - percentiles
#             - ensembles
#             - climate model
#             - precipitation
#             - cmip5
#             - Weather and Climate
#             - Provide Climate Information Products and Services
#             - Expand Scientific Knowledge for Climate Monitoring and Prediction
#             - International
#             - Climate
#             - Climate change
#         extents:
#             spatial:
#                 bbox: [-150,40,-45,90]
#                 crs: http://www.opengis.net/def/crs/OGC/1.3/CRS84
#         links:
#             - type: text/html
#               rel: canonical
#               title: information
#               href: https://open.canada.ca/data/en/dataset/eddd6eaf-34d7-4452-a994-3d928115a68b
#               hreflang: en-CA
#         providers:
#             - type: coverage
#               name: msc_pygeoapi.provider.climate_xarray.ClimateProvider
#               data: /data/geomet/feeds/dd.ops/climate/cmip5/netcdf/scenarios/RCP2.6/seasonal/DJF/absolute/CMIP5_rcp2.6_DJF_abs_latlon1x1_*_pctl50_P1Y.nc
#               x_field: lon
#               y_field: lat
#               time_field: time
#               format:
#                   name: NetCDF
#                   mimetype: application/x-netcdf

#     climate:cmip5:projected:monthly:absolute:
#         type: collection
#         title: Projected monthly CMIP5
#         description: The Global climate model scenarios dataset is based on an ensemble of global climate model projections from the Coupled Model Intercomparison Project Phase 5 (CMIP5). Multi-model ensembles of modelled output (actual value) and projected change (anomaly) are available for historical simulations and three emission scenarios at a 1x1 degree grid resolution. Projected changes are expressed as anomalies with respect to the reference period of 1986-2005. A range of percentiles across the multi-model ensembles are available for download.
#         keywords:
#             - Projections
#             - climate
#             - climate change
#             - percentiles
#             - ensembles
#             - climate model
#             - precipitation
#             - cmip5
#             - Weather and Climate
#             - Provide Climate Information Products and Services
#             - Expand Scientific Knowledge for Climate Monitoring and Prediction
#             - International
#             - Climate
#             - Climate change
#         extents:
#             spatial:
#                 bbox: [-150,40,-45,90]
#                 crs: http://www.opengis.net/def/crs/OGC/1.3/CRS84
#         links:
#             - type: text/html
#               rel: canonical
#               title: information
#               href: https://open.canada.ca/data/en/dataset/eddd6eaf-34d7-4452-a994-3d928115a68b
#               hreflang: en-CA
#         providers:
#             - type: coverage
#               name: msc_pygeoapi.provider.climate_xarray.ClimateProvider
#               data: /data/geomet/feeds/dd.ops/climate/cmip5/netcdf/scenarios/RCP2.6/monthly_ens/absolute/CMIP5_rcp2.6_monthly_abs_latlon1x1_*_pctl50_P1M.nc
#               x_field: lon
#               y_field: lat
#               time_field: time
#               format:
#                   name: NetCDF
#                   mimetype: application/x-netcdf

#     climate:cmip5:projected:annual:P20Y-Avg:
#         type: collection
#         title: Projected annual anomaly for 20 years average CMIP5
#         description: The Global climate model scenarios dataset is based on an ensemble of global climate model projections from the Coupled Model Intercomparison Project Phase 5 (CMIP5). Multi-model ensembles of modelled output (actual value) and projected change (anomaly) are available for historical simulations and three emission scenarios at a 1x1 degree grid resolution. Projected changes are expressed as anomalies with respect to the reference period of 1986-2005. A range of percentiles across the multi-model ensembles are available for download.
#         keywords:
#             - Projections
#             - climate
#             - climate change
#             - percentiles
#             - ensembles
#             - climate model
#             - precipitation
#             - cmip5
#             - Weather and Climate
#             - Provide Climate Information Products and Services
#             - Expand Scientific Knowledge for Climate Monitoring and Prediction
#             - International
#             - Climate
#             - Climate change
#         extents:
#             spatial:
#                 bbox: [-150,40,-45,90]
#                 crs: http://www.opengis.net/def/crs/OGC/1.3/CRS84
#         links:
#             - type: text/html
#               rel: canonical
#               title: information
#               href: https://open.canada.ca/data/en/dataset/eddd6eaf-34d7-4452-a994-3d928115a68b
#               hreflang: en-CA
#         providers:
#             - type: coverage
#               name: msc_pygeoapi.provider.climate_xarray.ClimateProvider
#               data: /data/geomet/feeds/dd.ops/climate/cmip5/netcdf/scenarios/RCP2.6/annual/avg_20years/CMIP5_rcp2.6_annual_2021-2040_latlon1x1_*_pctl50_P1Y.nc
#               x_field: lon
#               y_field: lat
#               time_field: time
#               format:
#                   name: NetCDF
#                   mimetype: application/x-netcdf
 
#     climate:cmip5:projected:seasonal:P20Y-Avg:
#         type: collection
#         title: Projected seasonal anomaly for 20 years average CMIP5
#         description: The Global climate model scenarios dataset is based on an ensemble of global climate model projections from the Coupled Model Intercomparison Project Phase 5 (CMIP5). Multi-model ensembles of modelled output (actual value) and projected change (anomaly) are available for historical simulations and three emission scenarios at a 1x1 degree grid resolution. Projected changes are expressed as anomalies with respect to the reference period of 1986-2005. A range of percentiles across the multi-model ensembles are available for download.
#         keywords:
#             - Projections
#             - climate
#             - climate change
#             - percentiles
#             - ensembles
#             - climate model
#             - precipitation
#             - cmip5
#             - Weather and Climate
#             - Provide Climate Information Products and Services
#             - Expand Scientific Knowledge for Climate Monitoring and Prediction
#             - International
#             - Climate
#             - Climate change
#         extents:
#             spatial:
#                 bbox: [-150,40,-45,90]
#                 crs: http://www.opengis.net/def/crs/OGC/1.3/CRS84
#         links:
#             - type: text/html
#               rel: canonical
#               title: information
#               href: https://open.canada.ca/data/en/dataset/eddd6eaf-34d7-4452-a994-3d928115a68b
#               hreflang: en-CA
#         providers:
#             - type: coverage
#               name: msc_pygeoapi.provider.climate_xarray.ClimateProvider
#               data: /data/geomet/feeds/dd.ops/climate/cmip5/netcdf/scenarios/RCP2.6/seasonal/DJF/avg_20years/CMIP5_rcp2.6_DJF_2021-2040_latlon1x1_*_pctl50_P1Y.nc
#               x_field: lon
#               y_field: lat
#               time_field: time
#               format:
#                   name: NetCDF
#                   mimetype: application/x-netcdf

#     climate:cmip5:historical:annual:absolute:
#         type: collection
#         title: Historical annual CMIP5
#         description: The Global climate model scenarios dataset is based on an ensemble of global climate model projections from the Coupled Model Intercomparison Project Phase 5 (CMIP5). Multi-model ensembles of modelled output (actual value) and projected change (anomaly) are available for historical simulations and three emission scenarios at a 1x1 degree grid resolution. Projected changes are expressed as anomalies with respect to the reference period of 1986-2005. A range of percentiles across the multi-model ensembles are available for download.
#         keywords:
#             - Projections
#             - climate
#             - climate change
#             - percentiles
#             - ensembles
#             - climate model
#             - precipitation
#             - cmip5
#             - Weather and Climate
#             - Provide Climate Information Products and Services
#             - Expand Scientific Knowledge for Climate Monitoring and Prediction
#             - International
#             - Climate
#             - Climate change
#         extents:
#             spatial:
#                 bbox: [-150,40,-45,90]
#                 crs: http://www.opengis.net/def/crs/OGC/1.3/CRS84
#         links:
#             - type: text/html
#               rel: canonical
#               title: information
#               href: https://open.canada.ca/data/en/dataset/eddd6eaf-34d7-4452-a994-3d928115a68b
#               hreflang: en-CA
#         providers:
#             - type: coverage
#               name: msc_pygeoapi.provider.climate_xarray.ClimateProvider
#               data: /data/geomet/feeds/dd.ops/climate/cmip5/netcdf/historical/annual/absolute/CMIP5_hist_annual_abs_latlon1x1_*_pctl50_P1Y.nc
#               x_field: lon
#               y_field: lat
#               time_field: time
#               format:
#                   name: NetCDF
#                   mimetype: application/x-netcdf

#     climate:cmip5:historical:annual:anomaly:
#         type: collection
#         title: Historical annual anomaly CMIP5
#         description: The Global climate model scenarios dataset is based on an ensemble of global climate model projections from the Coupled Model Intercomparison Project Phase 5 (CMIP5). Multi-model ensembles of modelled output (actual value) and projected change (anomaly) are available for historical simulations and three emission scenarios at a 1x1 degree grid resolution. Projected changes are expressed as anomalies with respect to the reference period of 1986-2005. A range of percentiles across the multi-model ensembles are available for download.
#         keywords:
#             - Projections
#             - climate
#             - climate change
#             - percentiles
#             - ensembles
#             - climate model
#             - precipitation
#             - cmip5
#             - Weather and Climate
#             - Provide Climate Information Products and Services
#             - Expand Scientific Knowledge for Climate Monitoring and Prediction
#             - International
#             - Climate
#             - Climate change
#         extents:
#             spatial:
#                 bbox: [-150,40,-45,90]
#                 crs: http://www.opengis.net/def/crs/OGC/1.3/CRS84
#         links:
#             - type: text/html
#               rel: canonical
#               title: information
#               href: https://open.canada.ca/data/en/dataset/eddd6eaf-34d7-4452-a994-3d928115a68b
#               hreflang: en-CA
#         providers:
#             - type: coverage
#               name: msc_pygeoapi.provider.climate_xarray.ClimateProvider
#               data: /data/geomet/feeds/dd.ops/climate/cmip5/netcdf/historical/annual/anomaly/CMIP5_hist_annual_anom_latlon1x1_*_pctl50_P1Y.nc
#               x_field: lon
#               y_field: lat
#               time_field: time
#               format:
#                   name: NetCDF
#                   mimetype: application/x-netcdf

#     climate:cmip5:historical:seasonal:absolute:
#         type: collection
#         title: Historical seasonal CMIP5
#         description: The Global climate model scenarios dataset is based on an ensemble of global climate model projections from the Coupled Model Intercomparison Project Phase 5 (CMIP5). Multi-model ensembles of modelled output (actual value) and projected change (anomaly) are available for historical simulations and three emission scenarios at a 1x1 degree grid resolution. Projected changes are expressed as anomalies with respect to the reference period of 1986-2005. A range of percentiles across the multi-model ensembles are available for download.
#         keywords:
#             - Projections
#             - climate
#             - climate change
#             - percentiles
#             - ensembles
#             - climate model
#             - precipitation
#             - cmip5
#             - Weather and Climate
#             - Provide Climate Information Products and Services
#             - Expand Scientific Knowledge for Climate Monitoring and Prediction
#             - International
#             - Climate
#             - Climate change
#         extents:
#             spatial:
#                 bbox: [-150,40,-45,90]
#                 crs: http://www.opengis.net/def/crs/OGC/1.3/CRS84
#         links:
#             - type: text/html
#               rel: canonical
#               title: information
#               href: https://open.canada.ca/data/en/dataset/eddd6eaf-34d7-4452-a994-3d928115a68b
#               hreflang: en-CA
#         providers:
#             - type: coverage
#               name: msc_pygeoapi.provider.climate_xarray.ClimateProvider
#               data: /data/geomet/feeds/dd.ops/climate/cmip5/netcdf/historical/seasonal/DJF/absolute/CMIP5_hist_DJF_abs_latlon1x1_*_pctl50_P1Y.nc
#               x_field: lon
#               y_field: lat
#               time_field: time
#               format:
#                   name: NetCDF
#                   mimetype: application/x-netcdf

#     climate:cmip5:historical:seasonal:anomaly:
#         type: collection
#         title: Historical seasonal anomaly CMIP5
#         description: The Global climate model scenarios dataset is based on an ensemble of global climate model projections from the Coupled Model Intercomparison Project Phase 5 (CMIP5). Multi-model ensembles of modelled output (actual value) and projected change (anomaly) are available for historical simulations and three emission scenarios at a 1x1 degree grid resolution. Projected changes are expressed as anomalies with respect to the reference period of 1986-2005. A range of percentiles across the multi-model ensembles are available for download.
#         keywords:
#             - Projections
#             - climate
#             - climate change
#             - percentiles
#             - ensembles
#             - climate model
#             - precipitation
#             - cmip5
#             - Weather and Climate
#             - Provide Climate Information Products and Services
#             - Expand Scientific Knowledge for Climate Monitoring and Prediction
#             - International
#             - Climate
#             - Climate change
#         extents:
#             spatial:
#                 bbox: [-150,40,-45,90]
#                 crs: http://www.opengis.net/def/crs/OGC/1.3/CRS84
#         links:
#             - type: text/html
#               rel: canonical
#               title: information
#               href: https://open.canada.ca/data/en/dataset/eddd6eaf-34d7-4452-a994-3d928115a68b
#               hreflang: en-CA
#         providers:
#             - type: coverage
#               name: msc_pygeoapi.provider.climate_xarray.ClimateProvider
#               data: /data/geomet/feeds/dd.ops/climate/cmip5/netcdf/historical/seasonal/DJF/anomaly/CMIP5_hist_DJF_anom_latlon1x1_*_pctl50_P1Y.nc
#               x_field: lon
#               y_field: lat
#               time_field: time
#               format:
#                   name: NetCDF
#                   mimetype: application/x-netcdf

#     climate:cmip5:historical:monthly:absolute:
#         type: collection
#         title: Historical monthly CMIP5
#         description: The Global climate model scenarios dataset is based on an ensemble of global climate model projections from the Coupled Model Intercomparison Project Phase 5 (CMIP5). Multi-model ensembles of modelled output (actual value) and projected change (anomaly) are available for historical simulations and three emission scenarios at a 1x1 degree grid resolution. Projected changes are expressed as anomalies with respect to the reference period of 1986-2005. A range of percentiles across the multi-model ensembles are available for download.
#         keywords:
#             - Projections
#             - climate
#             - climate change
#             - percentiles
#             - ensembles
#             - climate model
#             - precipitation
#             - cmip5
#             - Weather and Climate
#             - Provide Climate Information Products and Services
#             - Expand Scientific Knowledge for Climate Monitoring and Prediction
#             - International
#             - Climate
#             - Climate change
#         extents:
#             spatial:
#                 bbox: [-150,40,-45,90]
#                 crs: http://www.opengis.net/def/crs/OGC/1.3/CRS84
#         links:
#             - type: text/html
#               rel: canonical
#               title: information
#               href: https://open.canada.ca/data/en/dataset/eddd6eaf-34d7-4452-a994-3d928115a68b
#               hreflang: en-CA
#         providers:
#             - type: coverage
#               name: msc_pygeoapi.provider.climate_xarray.ClimateProvider
#               data: /data/geomet/feeds/dd.ops/climate/cmip5/netcdf/historical/monthly_ens/absolute/CMIP5_hist_monthly_abs_latlon1x1_*_pctl50_P1M.nc
#               x_field: lon
#               y_field: lat
#               time_field: time
#               format:
#                   name: NetCDF
#                   mimetype: application/x-netcdf

#     climate:cmip5:historical:monthly:anomaly:
#         type: collection
#         title: Historical monthly anomaly CMIP5
#         description: The Global climate model scenarios dataset is based on an ensemble of global climate model projections from the Coupled Model Intercomparison Project Phase 5 (CMIP5). Multi-model ensembles of modelled output (actual value) and projected change (anomaly) are available for historical simulations and three emission scenarios at a 1x1 degree grid resolution. Projected changes are expressed as anomalies with respect to the reference period of 1986-2005. A range of percentiles across the multi-model ensembles are available for download.
#         keywords:
#             - Projections
#             - climate
#             - climate change
#             - percentiles
#             - ensembles
#             - climate model
#             - precipitation
#             - cmip5
#             - Weather and Climate
#             - Provide Climate Information Products and Services
#             - Expand Scientific Knowledge for Climate Monitoring and Prediction
#             - International
#             - Climate
#             - Climate change
#         extents:
#             spatial:
#                 bbox: [-150,40,-45,90]
#                 crs: http://www.opengis.net/def/crs/OGC/1.3/CRS84
#         links:
#             - type: text/html
#               rel: canonical
#               title: information
#               href: https://open.canada.ca/data/en/dataset/eddd6eaf-34d7-4452-a994-3d928115a68b
#               hreflang: en-CA
#         providers:
#             - type: coverage
#               name: msc_pygeoapi.provider.climate_xarray.ClimateProvider
#               data: /data/geomet/feeds/dd.ops/climate/cmip5/netcdf/historical/monthly_ens/anomaly/CMIP5_hist_monthly_anom_latlon1x1_*_pctl50_P1M.nc
#               x_field: lon
#               y_field: lat
#               time_field: time
#               format:
#                   name: NetCDF
#                   mimetype: application/x-netcdf

#     climate:dcs:projected:annual:anomaly:
#         type: collection
#         title: Projected annual anomaly DCS
#         description: The statistically downscaled climate scenarios dataset provides multi-model ensembles of modelled output (actual value) and projected change (anomaly) are available for historical simulations and three emission scenarios, RCP2.6, RCP4.5, RCP8.5, at a 10km resolution. Projected changes are expressed as anomalies with respect to the reference period of 1986-2005. Downscaled data are based on global climate model projections from the Coupled Model Intercomparison Project Phase 5 (CMIP5). A range of percentiles across the multi-model ensemble are available for download.
#         keywords:
#             - Weather and Climate
#             - Provide Climate Information Products and Services
#             - Expand Scientific Knowledge for Climate Monitoring and Prediction
#             - National (CA)
#             - Climate
#             - Climate change
#         extents:
#             spatial:
#                 bbox: [-150,41,-52,83.5]
#                 crs: http://www.opengis.net/def/crs/OGC/1.3/CRS84
#         links:
#             - type: text/html
#               rel: canonical
#               title: information
#               href: https://open.canada.ca/data/en/dataset/0a896af8-f2be-4cf5-a745-2e1792db04a1
#               hreflang: en-CA
#         providers:
#             - type: coverage
#               name: msc_pygeoapi.provider.climate_xarray.ClimateProvider
#               data: /data/geomet/feeds/dd.ops/climate/dcs/netcdf/scenarios/RCP2.6/annual/anomaly/DCS_rcp2.6_annual_anom_latlon0.086x0.086_*_pctl50_P1Y.nc
#               x_field: lon
#               y_field: lat
#               time_field: time
#               format:
#                   name: NetCDF
#                   mimetype: application/x-netcdf

#     climate:dcs:projected:seasonal:anomaly:
#         type: collection
#         title: Projected seasonal anomaly DCS
#         description: The statistically downscaled climate scenarios dataset provides multi-model ensembles of modelled output (actual value) and projected change (anomaly) are available for historical simulations and three emission scenarios, RCP2.6, RCP4.5, RCP8.5, at a 10km resolution. Projected changes are expressed as anomalies with respect to the reference period of 1986-2005. Downscaled data are based on global climate model projections from the Coupled Model Intercomparison Project Phase 5 (CMIP5). A range of percentiles across the multi-model ensemble are available for download.
#         keywords:
#             - Weather and Climate
#             - Provide Climate Information Products and Services
#             - Expand Scientific Knowledge for Climate Monitoring and Prediction
#             - National (CA)
#             - Climate
#             - Climate change
#         extents:
#             spatial:
#                 bbox: [-150,41,-52,83.5]
#                 crs: http://www.opengis.net/def/crs/OGC/1.3/CRS84
#         links:
#             - type: text/html
#               rel: canonical
#               title: information
#               href: https://open.canada.ca/data/en/dataset/eddd6eaf-34d7-4452-a994-3d928115a68b
#               hreflang: en-CA
#         providers:
#             - type: coverage
#               name: msc_pygeoapi.provider.climate_xarray.ClimateProvider
#               data: /data/geomet/feeds/dd.ops/climate/dcs/netcdf/scenarios/RCP2.6/seasonal/DJF/anomaly/DCS_rcp2.6_DJF_anom_latlon0.086x0.086_*_pctl50_P1Y.nc
#               x_field: lon
#               y_field: lat
#               time_field: time
#               format:
#                   name: NetCDF
#                   mimetype: application/x-netcdf

#     climate:dcs:projected:annual:absolute:
#         type: collection
#         title: Projected annual DCS
#         description: The statistically downscaled climate scenarios dataset provides multi-model ensembles of modelled output (actual value) and projected change (anomaly) are available for historical simulations and three emission scenarios, RCP2.6, RCP4.5, RCP8.5, at a 10km resolution. Projected changes are expressed as anomalies with respect to the reference period of 1986-2005. Downscaled data are based on global climate model projections from the Coupled Model Intercomparison Project Phase 5 (CMIP5). A range of percentiles across the multi-model ensemble are available for download.
#         keywords:
#             - Weather and Climate
#             - Provide Climate Information Products and Services
#             - Expand Scientific Knowledge for Climate Monitoring and Prediction
#             - National (CA)
#             - Climate
#             - Climate change
#         extents:
#             spatial:
#                 bbox: [-150,41,-52,83.5]
#                 crs: http://www.opengis.net/def/crs/OGC/1.3/CRS84
#         links:
#             - type: text/html
#               rel: canonical
#               title: information
#               href: https://open.canada.ca/data/en/dataset/eddd6eaf-34d7-4452-a994-3d928115a68b
#               hreflang: en-CA
#         providers:
#             - type: coverage
#               name: msc_pygeoapi.provider.climate_xarray.ClimateProvider
#               data: /data/geomet/feeds/dd.ops/climate/dcs/netcdf/scenarios/RCP2.6/annual/absolute/DCS_rcp2.6_annual_abs_latlon0.086x0.086_*_pctl50_P1Y.nc
#               x_field: lon
#               y_field: lat
#               time_field: time
#               format:
#                   name: NetCDF
#                   mimetype: application/x-netcdf

#     climate:dcs:projected:seasonal:absolute:
#         type: collection
#         title: Projected seasonal DCS
#         description: The statistically downscaled climate scenarios dataset provides multi-model ensembles of modelled output (actual value) and projected change (anomaly) are available for historical simulations and three emission scenarios, RCP2.6, RCP4.5, RCP8.5, at a 10km resolution. Projected changes are expressed as anomalies with respect to the reference period of 1986-2005. Downscaled data are based on global climate model projections from the Coupled Model Intercomparison Project Phase 5 (CMIP5). A range of percentiles across the multi-model ensemble are available for download.
#         keywords:
#             - Weather and Climate
#             - Provide Climate Information Products and Services
#             - Expand Scientific Knowledge for Climate Monitoring and Prediction
#             - National (CA)
#             - Climate
#             - Climate change
#         extents:
#             spatial:
#                 bbox: [-150,41,-52,83.5]
#                 crs: http://www.opengis.net/def/crs/OGC/1.3/CRS84
#         links:
#             - type: text/html
#               rel: canonical
#               title: information
#               href: https://open.canada.ca/data/en/dataset/eddd6eaf-34d7-4452-a994-3d928115a68b
#               hreflang: en-CA
#         providers:
#             - type: coverage
#               name: msc_pygeoapi.provider.climate_xarray.ClimateProvider
#               data: /data/geomet/feeds/dd.ops/climate/dcs/netcdf/scenarios/RCP2.6/seasonal/DJF/absolute/DCS_rcp2.6_DJF_abs_latlon0.086x0.086_*_pctl50_P1Y.nc
#               x_field: lon
#               y_field: lat
#               time_field: time
#               format:
#                   name: NetCDF
#                   mimetype: application/x-netcdf

#     climate:dcs:projected:monthly:absolute:
#         type: collection
#         title: Projected monthly DCS
#         description: The statistically downscaled climate scenarios dataset provides multi-model ensembles of modelled output (actual value) and projected change (anomaly) are available for historical simulations and three emission scenarios, RCP2.6, RCP4.5, RCP8.5, at a 10km resolution. Projected changes are expressed as anomalies with respect to the reference period of 1986-2005. Downscaled data are based on global climate model projections from the Coupled Model Intercomparison Project Phase 5 (CMIP5). A range of percentiles across the multi-model ensemble are available for download.
#         keywords:
#             - Weather and Climate
#             - Provide Climate Information Products and Services
#             - Expand Scientific Knowledge for Climate Monitoring and Prediction
#             - National (CA)
#             - Climate
#             - Climate change
#         extents:
#             spatial:
#                 bbox: [-150,41,-52,83.5]
#                 crs: http://www.opengis.net/def/crs/OGC/1.3/CRS84
#         links:
#             - type: text/html
#               rel: canonical
#               title: information
#               href: https://open.canada.ca/data/en/dataset/eddd6eaf-34d7-4452-a994-3d928115a68b
#               hreflang: en-CA
#         providers:
#             - type: coverage
#               name: msc_pygeoapi.provider.climate_xarray.ClimateProvider
#               data: /data/geomet/feeds/dd.ops/climate/dcs/netcdf/scenarios/RCP2.6/monthly_ens/absolute/DCS_rcp2.6_monthly_abs_latlon0.086x0.086_*_pctl50_P1M.nc
#               x_field: lon
#               y_field: lat
#               time_field: time
#               format:
#                   name: NetCDF
#                   mimetype: application/x-netcdf

#     climate:dcs:projected:annual:P20Y-Avg:
#         type: collection
#         title: Projected annual anomaly for 20 years average DCS
#         description: The statistically downscaled climate scenarios dataset provides multi-model ensembles of modelled output (actual value) and projected change (anomaly) are available for historical simulations and three emission scenarios, RCP2.6, RCP4.5, RCP8.5, at a 10km resolution. Projected changes are expressed as anomalies with respect to the reference period of 1986-2005. Downscaled data are based on global climate model projections from the Coupled Model Intercomparison Project Phase 5 (CMIP5). A range of percentiles across the multi-model ensemble are available for download.
#         keywords:
#             - Weather and Climate
#             - Provide Climate Information Products and Services
#             - Expand Scientific Knowledge for Climate Monitoring and Prediction
#             - National (CA)
#             - Climate
#             - Climate change
#         extents:
#             spatial:
#                 bbox: [-150,41,-52,83.5]
#                 crs: http://www.opengis.net/def/crs/OGC/1.3/CRS84
#         links:
#             - type: text/html
#               rel: canonical
#               title: information
#               href: https://open.canada.ca/data/en/dataset/eddd6eaf-34d7-4452-a994-3d928115a68b
#               hreflang: en-CA
#         providers:
#             - type: coverage
#               name: msc_pygeoapi.provider.climate_xarray.ClimateProvider
#               data: /data/geomet/feeds/dd.ops/climate/dcs/netcdf/scenarios/RCP2.6/annual/avg_20years/DCS_rcp2.6_annual_2021-2040_latlon0.086x0.086_*_pctl50_P1Y.nc
#               x_field: lon
#               y_field: lat
#               time_field: time
#               format:
#                   name: NetCDF
#                   mimetype: application/x-netcdf

#     climate:dcs:projected:seasonal:P20Y-Avg:
#         type: collection
#         title: Projected seasonal anomaly for 20 years average DCS
#         description: The statistically downscaled climate scenarios dataset provides multi-model ensembles of modelled output (actual value) and projected change (anomaly) are available for historical simulations and three emission scenarios, RCP2.6, RCP4.5, RCP8.5, at a 10km resolution. Projected changes are expressed as anomalies with respect to the reference period of 1986-2005. Downscaled data are based on global climate model projections from the Coupled Model Intercomparison Project Phase 5 (CMIP5). A range of percentiles across the multi-model ensemble are available for download.
#         keywords:
#             - Weather and Climate
#             - Provide Climate Information Products and Services
#             - Expand Scientific Knowledge for Climate Monitoring and Prediction
#             - National (CA)
#             - Climate
#             - Climate change
#         extents:
#             spatial:
#                 bbox: [-150,41,-52,83.5]
#                 crs: http://www.opengis.net/def/crs/OGC/1.3/CRS84
#         links:
#             - type: text/html
#               rel: canonical
#               title: information
#               href: https://open.canada.ca/data/en/dataset/eddd6eaf-34d7-4452-a994-3d928115a68b
#               hreflang: en-CA
#         providers:
#             - type: coverage
#               name: msc_pygeoapi.provider.climate_xarray.ClimateProvider
#               data: /data/geomet/feeds/dd.ops/climate/dcs/netcdf/scenarios/RCP2.6/seasonal/DJF/avg_20years/DCS_rcp2.6_DJF_2021-2040_latlon0.086x0.086_*_pctl50_P1Y.nc
#               x_field: lon
#               y_field: lat
#               time_field: time
#               format:
#                   name: NetCDF
#                   mimetype: application/x-netcdf

#     climate:dcs:historical:annual:absolute:
#         type: collection
#         title: Historical annual DCS
#         description: The statistically downscaled climate scenarios dataset provides multi-model ensembles of modelled output (actual value) and projected change (anomaly) are available for historical simulations and three emission scenarios, RCP2.6, RCP4.5, RCP8.5, at a 10km resolution. Projected changes are expressed as anomalies with respect to the reference period of 1986-2005. Downscaled data are based on global climate model projections from the Coupled Model Intercomparison Project Phase 5 (CMIP5). A range of percentiles across the multi-model ensemble are available for download.
#         keywords:
#             - Weather and Climate
#             - Provide Climate Information Products and Services
#             - Expand Scientific Knowledge for Climate Monitoring and Prediction
#             - National (CA)
#             - Climate
#             - Climate change
#         extents:
#             spatial:
#                 bbox: [-150,41,-52,83.5]
#                 crs: http://www.opengis.net/def/crs/OGC/1.3/CRS84
#         links:
#             - type: text/html
#               rel: canonical
#               title: information
#               href: https://open.canada.ca/data/en/dataset/eddd6eaf-34d7-4452-a994-3d928115a68b
#               hreflang: en-CA
#         providers:
#             - type: coverage
#               name: msc_pygeoapi.provider.climate_xarray.ClimateProvider
#               data: /data/geomet/feeds/dd.ops/climate/dcs/netcdf/historical/annual/absolute/DCS_hist_annual_abs_latlon0.086x0.086_*_pctl50_P1Y.nc
#               x_field: lon
#               y_field: lat
#               time_field: time
#               format:
#                   name: NetCDF
#                   mimetype: application/x-netcdf

#     climate:dcs:historical:annual:anomaly:
#         type: collection
#         title: Historical annual anomaly DCS
#         description: The statistically downscaled climate scenarios dataset provides multi-model ensembles of modelled output (actual value) and projected change (anomaly) are available for historical simulations and three emission scenarios, RCP2.6, RCP4.5, RCP8.5, at a 10km resolution. Projected changes are expressed as anomalies with respect to the reference period of 1986-2005. Downscaled data are based on global climate model projections from the Coupled Model Intercomparison Project Phase 5 (CMIP5). A range of percentiles across the multi-model ensemble are available for download.
#         keywords:
#             - Weather and Climate
#             - Provide Climate Information Products and Services
#             - Expand Scientific Knowledge for Climate Monitoring and Prediction
#             - National (CA)
#             - Climate
#             - Climate change
#         extents:
#             spatial:
#                 bbox: [-150,41,-52,83.5]
#                 crs: http://www.opengis.net/def/crs/OGC/1.3/CRS84
#         links:
#             - type: text/html
#               rel: canonical
#               title: information
#               href: https://open.canada.ca/data/en/dataset/eddd6eaf-34d7-4452-a994-3d928115a68b
#               hreflang: en-CA
#         providers:
#             - type: coverage
#               name: msc_pygeoapi.provider.climate_xarray.ClimateProvider
#               data: /data/geomet/feeds/dd.ops/climate/dcs/netcdf/historical/annual/anomaly/DCS_hist_annual_anom_latlon0.086x0.086_*_pctl50_P1Y.nc
#               x_field: lon
#               y_field: lat
#               time_field: time
#               format:
#                   name: NetCDF
#                   mimetype: application/x-netcdf

#     climate:dcs:historical:seasonal:absolute:
#         type: collection
#         title: Historical seasonal DCS
#         description: The statistically downscaled climate scenarios dataset provides multi-model ensembles of modelled output (actual value) and projected change (anomaly) are available for historical simulations and three emission scenarios, RCP2.6, RCP4.5, RCP8.5, at a 10km resolution. Projected changes are expressed as anomalies with respect to the reference period of 1986-2005. Downscaled data are based on global climate model projections from the Coupled Model Intercomparison Project Phase 5 (CMIP5). A range of percentiles across the multi-model ensemble are available for download.
#         keywords:
#             - Weather and Climate
#             - Provide Climate Information Products and Services
#             - Expand Scientific Knowledge for Climate Monitoring and Prediction
#             - National (CA)
#             - Climate
#             - Climate change
#         extents:
#             spatial:
#                 bbox: [-150,41,-52,83.5]
#                 crs: http://www.opengis.net/def/crs/OGC/1.3/CRS84
#         links:
#             - type: text/html
#               rel: canonical
#               title: information
#               href: https://open.canada.ca/data/en/dataset/eddd6eaf-34d7-4452-a994-3d928115a68b
#               hreflang: en-CA
#         providers:
#             - type: coverage
#               name: msc_pygeoapi.provider.climate_xarray.ClimateProvider
#               data: /data/geomet/feeds/dd.ops/climate/dcs/netcdf/historical/seasonal/DJF/absolute/DCS_hist_DJF_abs_latlon0.086x0.086_*_pctl50_P1Y.nc
#               x_field: lon
#               y_field: lat
#               time_field: time
#               format:
#                   name: NetCDF
#                   mimetype: application/x-netcdf

#     climate:dcs:historical:seasonal:anomaly:
#         type: collection
#         title: Historical seasonal anomaly DCS
#         description: The statistically downscaled climate scenarios dataset provides multi-model ensembles of modelled output (actual value) and projected change (anomaly) are available for historical simulations and three emission scenarios, RCP2.6, RCP4.5, RCP8.5, at a 10km resolution. Projected changes are expressed as anomalies with respect to the reference period of 1986-2005. Downscaled data are based on global climate model projections from the Coupled Model Intercomparison Project Phase 5 (CMIP5). A range of percentiles across the multi-model ensemble are available for download.
#         keywords:
#             - Weather and Climate
#             - Provide Climate Information Products and Services
#             - Expand Scientific Knowledge for Climate Monitoring and Prediction
#             - National (CA)
#             - Climate
#             - Climate change
#         extents:
#             spatial:
#                 bbox: [-150,41,-52,83.5]
#                 crs: http://www.opengis.net/def/crs/OGC/1.3/CRS84
#         links:
#             - type: text/html
#               rel: canonical
#               title: information
#               href: https://open.canada.ca/data/en/dataset/eddd6eaf-34d7-4452-a994-3d928115a68b
#               hreflang: en-CA
#         providers:
#             - type: coverage
#               name: msc_pygeoapi.provider.climate_xarray.ClimateProvider
#               data: /data/geomet/feeds/dd.ops/climate/dcs/netcdf/historical/seasonal/DJF/anomaly/DCS_hist_DJF_anom_latlon0.086x0.086_*_pctl50_P1Y.nc
#               x_field: lon
#               y_field: lat
#               time_field: time
#               format:
#                   name: NetCDF
#                   mimetype: application/x-netcdf

#     climate:dcs:historical:monthly:absolute:
#         type: collection
#         title: Historical monthly DCS
#         description: The statistically downscaled climate scenarios dataset provides multi-model ensembles of modelled output (actual value) and projected change (anomaly) are available for historical simulations and three emission scenarios, RCP2.6, RCP4.5, RCP8.5, at a 10km resolution. Projected changes are expressed as anomalies with respect to the reference period of 1986-2005. Downscaled data are based on global climate model projections from the Coupled Model Intercomparison Project Phase 5 (CMIP5). A range of percentiles across the multi-model ensemble are available for download.
#         keywords:
#             - Weather and Climate
#             - Provide Climate Information Products and Services
#             - Expand Scientific Knowledge for Climate Monitoring and Prediction
#             - National (CA)
#             - Climate
#             - Climate change
#         extents:
#             spatial:
#                 bbox: [-150,41,-52,83.5]
#                 crs: http://www.opengis.net/def/crs/OGC/1.3/CRS84
#         links:
#             - type: text/html
#               rel: canonical
#               title: information
#               href: https://open.canada.ca/data/en/dataset/eddd6eaf-34d7-4452-a994-3d928115a68b
#               hreflang: en-CA
#         providers:
#             - type: coverage
#               name: msc_pygeoapi.provider.climate_xarray.ClimateProvider
#               data: /data/geomet/feeds/dd.ops/climate/dcs/netcdf/historical/monthly_ens/absolute/DCS_hist_monthly_abs_latlon0.086x0.086_*_pctl50_P1M.nc
#               x_field: lon
#               y_field: lat
#               time_field: time
#               format:
#                   name: NetCDF
#                   mimetype: application/x-netcdf

#     climate:indices:historical:
#         type: collection
#         title: Historical indices
#         description: High-resolution statistically downscaled climate indices relevant to climate change impacts in Canada are available at a 10 km spatial resolution and an annual temporal resolution for 1951-2100. The climate indices are based on model projections from 24 global climate models (GCMs) that participated in the Coupled Model Intercomparison Project Phase 5 (CMIP5).
#         keywords:
#             - statistically downscaled scenarios
#             - projections
#             - climate
#             - climate change
#             - impacts
#             - indices
#             - climate models
#             - temperature
#             - precipitation
#             - degree days
#             - growing season
#             - crop heat units
#             - frost
#             - cooling
#             - heating
#         extents:
#             spatial:
#                 bbox: [-150,41,-52,83.5]
#                 crs: http://www.opengis.net/def/crs/OGC/1.3/CRS84
#         links:
#             - type: text/html
#               rel: canonical
#               title: information
#               href: https://open.canada.ca/data/en/dataset/
#               hreflang: en-CA
#         providers:
#             - type: coverage
#               name: msc_pygeoapi.provider.climate_xarray.ClimateProvider
#               data: /data/geomet/feeds/dd.ops/climate/indices/netcdf/historical/INDICES_hist_1951-2005_latlon_0.086x0.086_*_pctl50.nc
#               x_field: lon
#               y_field: lat
#               time_field: time
#               format:
#                   name: NetCDF
#                   mimetype: application/x-netcdf

#     climate:indices:projected:
#         type: collection
#         title: Projected indices
#         description: High-resolution statistically downscaled climate indices relevant to climate change impacts in Canada are available at a 10 km spatial resolution and an annual temporal resolution for 1951-2100. The climate indices are based on model projections from 24 global climate models (GCMs) that participated in the Coupled Model Intercomparison Project Phase 5 (CMIP5).
#         keywords:
#             - statistically downscaled scenarios
#             - projections
#             - climate
#             - climate change
#             - impacts
#             - indices
#             - climate models
#             - temperature
#             - precipitation
#             - degree days
#             - growing season
#             - crop heat units
#             - frost
#             - cooling
#             - heating
#         extents:
#             spatial:
#                 bbox: [-150,41,-52,83.5]
#                 crs: http://www.opengis.net/def/crs/OGC/1.3/CRS84
#         links:
#             - type: text/html
#               rel: canonical
#               title: information
#               href: https://open.canada.ca/data/en/dataset/
#               hreflang: en-CA
#         providers:
#             - type: coverage
#               name: msc_pygeoapi.provider.climate_xarray.ClimateProvider
#               data: /data/geomet/feeds/dd.ops/climate/indices/netcdf/scenarios/RCP2.6/INDICES_rcp2.6_2006-2100_latlon_0.086x0.086_*_pctl50.nc
#               x_field: lon
#               y_field: lat
#               time_field: time
#               format:
#                   name: NetCDF
#                   mimetype: application/x-netcdf

#     climate:spei-1:historical:
#         type: collection
#         title: Historical SPEI-1
#         description: The Standardized Precipitation Evapotranspiration Index (SPEI) is computed similarly to the SPI. The main difference is that SPI assesses precipitation variance, while SPEI also considers demand from evapotranspiration which is subtracted from any precipitation accumulation prior to assessment. Unlike the SPI, the SPEI captures the main impact of increased temperatures on water demand.
#         keywords:
#             - SPEI
#             - agclimate
#             - Agriculture
#             - Crops
#             - Farmlands
#             - Temperature
#             - Precipitation
#         extents:
#             spatial:
#                 bbox: [-150.5,39.5,-49.5,85.5]
#                 crs: http://www.opengis.net/def/crs/OGC/1.3/CRS84
#         links:
#             - type: text/html
#               rel: canonical
#               title: information
#               href: https://open.canada.ca/data/en/dataset/
#               hreflang: en-CA
#         providers:
#             - type: coverage
#               name: msc_pygeoapi.provider.spei_xarray.SPEIProvider
#               data: /data/geomet/feeds/dd.ops/climate/spei/netcdf/historical/SPEI-1/CMIP5_hist_SPEI-1_1900-2005_latlon1x1_SPEI_pctl50.nc
#               x_field: longitude
#               y_field: latitude
#               time_field: time
#               format:
#                   name: NetCDF
#                   mimetype: application/x-netcdf

#     climate:spei-3:historical:
#         type: collection
#         title: Historical SPEI-3
#         description: The Standardized Precipitation Evapotranspiration Index (SPEI) is computed similarly to the SPI. The main difference is that SPI assesses precipitation variance, while SPEI also considers demand from evapotranspiration which is subtracted from any precipitation accumulation prior to assessment. Unlike the SPI, the SPEI captures the main impact of increased temperatures on water demand.
#         keywords:
#             - SPEI
#             - agclimate
#             - Agriculture
#             - Crops
#             - Farmlands
#             - Temperature
#             - Precipitation
#         extents:
#             spatial:
#                 bbox: [-150.5,39.5,-49.5,85.5]
#                 crs: http://www.opengis.net/def/crs/OGC/1.3/CRS84
#         links:
#             - type: text/html
#               rel: canonical
#               title: information
#               href: https://open.canada.ca/data/en/dataset/
#               hreflang: en-CA
#         providers:
#             - type: coverage
#               name: msc_pygeoapi.provider.spei_xarray.SPEIProvider
#               data: /data/geomet/feeds/dd.ops/climate/spei/netcdf/historical/SPEI-3/CMIP5_hist_SPEI-3_1900-2005_latlon1x1_SPEI_pctl50.nc
#               x_field: longitude
#               y_field: latitude
#               time_field: time
#               format:
#                   name: NetCDF
#                   mimetype: application/x-netcdf

#     climate:spei-12:historical:
#         type: collection
#         title: Historical SPEI-12
#         description: The Standardized Precipitation Evapotranspiration Index (SPEI) is computed similarly to the SPI. The main difference is that SPI assesses precipitation variance, while SPEI also considers demand from evapotranspiration which is subtracted from any precipitation accumulation prior to assessment. Unlike the SPI, the SPEI captures the main impact of increased temperatures on water demand.
#         keywords:
#             - SPEI
#             - agclimate
#             - Agriculture
#             - Crops
#             - Farmlands
#             - Temperature
#             - Precipitation
#         extents:
#             spatial:
#                 bbox: [-150.5,39.5,-49.5,85.5]
#                 crs: http://www.opengis.net/def/crs/OGC/1.3/CRS84
#         links:
#             - type: text/html
#               rel: canonical
#               title: information
#               href: https://open.canada.ca/data/en/dataset/
#               hreflang: en-CA
#         providers:
#             - type: coverage
#               name: msc_pygeoapi.provider.spei_xarray.SPEIProvider
#               data: /data/geomet/feeds/dd.ops/climate/spei/netcdf/historical/SPEI-12/CMIP5_hist_SPEI-12_1900-2005_latlon1x1_SPEI_pctl50.nc
#               x_field: longitude
#               y_field: latitude
#               time_field: time
#               format:
#                   name: NetCDF
#                   mimetype: application/x-netcdf

#     climate:spei-1:projected:
#         type: collection
#         title: Projected SPEI-1
#         description: The Standardized Precipitation Evapotranspiration Index (SPEI) is computed similarly to the SPI. The main difference is that SPI assesses precipitation variance, while SPEI also considers demand from evapotranspiration which is subtracted from any precipitation accumulation prior to assessment. Unlike the SPI, the SPEI captures the main impact of increased temperatures on water demand.
#         keywords:
#             - SPEI
#             - agclimate
#             - Agriculture
#             - Crops
#             - Farmlands
#             - Temperature
#             - Precipitation
#         extents:
#             spatial:
#                 bbox: [-150.5,39.5,-49.5,85.5]
#                 crs: http://www.opengis.net/def/crs/OGC/1.3/CRS84
#         links:
#             - type: text/html
#               rel: canonical
#               title: information
#               href: https://open.canada.ca/data/en/dataset/
#               hreflang: en-CA
#         providers:
#             - type: coverage
#               name: msc_pygeoapi.provider.spei_xarray.SPEIProvider
#               data: /data/geomet/feeds/dd.ops/climate/spei/netcdf/scenarios/RCP2.6/SPEI-1/CMIP5_rcp2.6_SPEI-1_2006-2100_latlon1x1_SPEI_pctl50.nc
#               x_field: longitude
#               y_field: latitude
#               time_field: time
#               format:
#                   name: NetCDF
#                   mimetype: application/x-netcdf

#     climate:spei-3:projected:
#         type: collection
#         title: Projected SPEI-3
#         description: The Standardized Precipitation Evapotranspiration Index (SPEI) is computed similarly to the SPI. The main difference is that SPI assesses precipitation variance, while SPEI also considers demand from evapotranspiration which is subtracted from any precipitation accumulation prior to assessment. Unlike the SPI, the SPEI captures the main impact of increased temperatures on water demand.
#         keywords:
#             - SPEI
#             - agclimate
#             - Agriculture
#             - Crops
#             - Farmlands
#             - Temperature
#             - Precipitation
#         extents:
#             spatial:
#                 bbox: [-150.5,39.5,-49.5,85.5]
#                 crs: http://www.opengis.net/def/crs/OGC/1.3/CRS84
#         links:
#             - type: text/html
#               rel: canonical
#               title: information
#               href: https://open.canada.ca/data/en/dataset/
#               hreflang: en-CA
#         providers:
#             - type: coverage
#               name: msc_pygeoapi.provider.spei_xarray.SPEIProvider
#               data: /data/geomet/feeds/dd.ops/climate/spei/netcdf/scenarios/RCP2.6/SPEI-3/CMIP5_rcp2.6_SPEI-3_2006-2100_latlon1x1_SPEI_pctl50.nc
#               x_field: longitude
#               y_field: latitude
#               time_field: time
#               format:
#                   name: NetCDF
#                   mimetype: application/x-netcdf

#     climate:spei-12:projected:
#         type: collection
#         title: Projected SPEI-12
#         description: The Standardized Precipitation Evapotranspiration Index (SPEI) is computed similarly to the SPI. The main difference is that SPI assesses precipitation variance, while SPEI also considers demand from evapotranspiration which is subtracted from any precipitation accumulation prior to assessment. Unlike the SPI, the SPEI captures the main impact of increased temperatures on water demand.
#         keywords:
#             - SPEI
#             - agclimate
#             - Agriculture
#             - Crops
#             - Farmlands
#             - Temperature
#             - Precipitation
#         extents:
#             spatial:
#                 bbox: [-150.5,39.5,-49.5,85.5]
#                 crs: http://www.opengis.net/def/crs/OGC/1.3/CRS84
#         links:
#             - type: text/html
#               rel: canonical
#               title: information
#               href: https://open.canada.ca/data/en/dataset/
#               hreflang: en-CA
#         providers:
#             - type: coverage
#               name: msc_pygeoapi.provider.spei_xarray.SPEIProvider
#               data: /data/geomet/feeds/dd.ops/climate/spei/netcdf/scenarios/RCP2.6/SPEI-12/CMIP5_rcp2.6_SPEI-12_2006-2100_latlon1x1_SPEI_pctl50.nc
#               x_field: longitude
#               y_field: latitude
#               time_field: time
#               format:
#                   name: NetCDF
#                   mimetype: application/x-netcdf

#     climate:cangrd:historical:annual:trend:
#         type: collection
#         title: CanGRD historical annual trend
#         description: CANGRD data are interpolated from adjusted and homogenized climate station data (i.e., AHCCD datasets). Homogenized climate data incorporate adjustments to the original station data to account for discontinuities from non-climatic factors, such as instrument changes or station relocation. Annual trends of relative total precipitation change (%) for 1948-2012 based on Canadian gridded data (CANGRD) are available, at a 50km resolution across Canada. The relative trends reflect the percent change in total precipitation over a period from the baseline value (defined as the average over 1961-1990 as the reference period). Annual trends of mean surface air temperature change (degrees Celsius) for 1948-2016 based on Canadian gridded data (CANGRD) are available at a 50km resolution across Canada. Temperature trends represent the departure from a mean reference period (1961-1990).
#         keywords:
#             - precipitation
#             - temperature
#             - gridding
#             - interpolation
#             - adjusted
#             - homogenized
#             - trend
#             - minimum
#             - maximum
#             - mean
#             - climate
#         extents:
#             spatial:
#                 bbox: [-58.5,25.4,176.8,56.5]
#                 crs: http://www.opengis.net/def/crs/OGC/1.3/CRS84
#         links:
#             - type: text/html
#               rel: canonical
#               title: information
#               href: https://open.canada.ca/data/en/dataset/
#               hreflang: en-CA
#         providers:
#             - type: coverage
#               name: msc_pygeoapi.provider.cangrd_rasterio.CanGRDProvider
#               data: /data/geomet/feeds/dd.ops/climate/cangrd/geotiff/historical/annual/trend/CANGRD_hist_annual_trend_ps50km_TMEAN_1948-2018.tif
#               format:
#                   name: GTiff
#                   mimetype: image/tiff

#     climate:cangrd:historical:annual:anomaly:
#         type: collection
#         title: CanGRD historical annual anomaly
#         description: Gridded annual mean temperature anomalies derived from daily minimum, maximum and mean surface air temperatures (degrees Celsius) and anomalies derived from daily total precipitation is available at a 50km resolution across Canada. The Canadian gridded data (CANGRD) are interpolated from homogenized temperature (i.e., AHCCD datasets). Homogenized temperatures incorporate adjustments to the original station data to account for discontinuities from non-climatic factors, such as instrument changes or station relocation. The anomalies are the difference between the temperature for a given year or season and a baseline value (defined as the average over 1961-1990 as the reference period). The yearly and seasonal temperature anomalies were computed for the years 1948 to 2017. The data will continue to be updated every year. For precipitation, the Canadian gridded data (CANGRD) are interpolated from adjusted precipitation (i.e., AHCCD datasets). Adjusted precipitation data incorporate adjustments to the original station data to account for discontinuities from non-climatic factors, such as instrument changes or station relocation. The anomalies are the percentage difference between the value for a given year or season and a baseline value (defined as the average over 1961-1990 as the reference period). The yearly and seasonal relative precipitation anomalies were computed for the years 1948 to 2014. The data will be updated as time permits.
#         keywords:
#             - precipitation
#             - temperature
#             - gridding
#             - interpolation
#             - adjusted
#             - homogenized
#             - anomaly
#             - minimum
#             - maximum
#             - mean
#             - climate
#         extents:
#             spatial:
#                 bbox: [-58.5,25.4,176.8,56.5]
#                 crs: http://www.opengis.net/def/crs/OGC/1.3/CRS84
#         links:
#             - type: text/html
#               rel: canonical
#               title: information
#               href: https://open.canada.ca/data/en/dataset/
#               hreflang: en-CA
#         providers:
#             - type: coverage
#               name: msc_pygeoapi.provider.cangrd_rasterio.CanGRDProvider
#               data: /data/geomet/feeds/dd.ops/climate/cangrd/geotiff/historical/annual/anomaly/CANGRD_hist_annual_anom_ps50km_TMEAN_2018.tif
#               format:
#                   name: GTiff
#                   mimetype: image/tiff

#     climate:cangrd:historical:monthly:anomaly:
#         type: collection
#         title: CanGRD historical monthly anomaly
#         description: Gridded monthly mean temperature anomalies derived from daily minimum, maximum and mean surface air temperatures (degrees Celsius) and anomalies derived from daily total precipitation is available at a 50km resolution across Canada. The Canadian gridded data (CANGRD) are interpolated from homogenized temperature (i.e., AHCCD datasets). Homogenized temperatures incorporate adjustments to the original station data to account for discontinuities from non-climatic factors, such as instrument changes or station relocation. The anomalies are the difference between the temperature for a given year or season and a baseline value (defined as the average over 1961-1990 as the reference period). The yearly and seasonal temperature anomalies were computed for the years 1948 to 2017. The data will continue to be updated every year. For precipitation, the Canadian gridded data (CANGRD) are interpolated from adjusted precipitation (i.e., AHCCD datasets). Adjusted precipitation data incorporate adjustments to the original station data to account for discontinuities from non-climatic factors, such as instrument changes or station relocation. The anomalies are the percentage difference between the value for a given year or season and a baseline value (defined as the average over 1961-1990 as the reference period). The yearly and seasonal relative precipitation anomalies were computed for the years 1948 to 2014. The data will be updated as time permits.
#         keywords:
#             - precipitation
#             - temperature
#             - gridding
#             - interpolation
#             - adjusted
#             - homogenized
#             - anomaly
#             - minimum
#             - maximum
#             - mean
#             - climate
#         extents:
#             spatial:
#                 bbox: [-58.5,25.4,176.8,56.5]
#                 crs: http://www.opengis.net/def/crs/OGC/1.3/CRS84
#         links:
#             - type: text/html
#               rel: canonical
#               title: information
#               href: https://open.canada.ca/data/en/dataset/
#               hreflang: en-CA
#         providers:
#             - type: coverage
#               name: msc_pygeoapi.provider.cangrd_rasterio.CanGRDProvider
#               data: /data/geomet/feeds/dd.ops/climate/cangrd/geotiff/historical/monthly_ens/anomaly/CANGRD_hist_monthly_anom_ps50km_TMEAN_2018-12.tif
#               format:
#                   name: GTiff
#                   mimetype: image/tiff

#     climate:cangrd:historical:seasonal:trend:
#         type: collection
#         title: CanGRD historical seasonal trend
#         description: CANGRD data are interpolated from adjusted and homogenized climate station data (i.e., AHCCD datasets). Homogenized climate data incorporate adjustments to the original station data to account for discontinuities from non-climatic factors, such as instrument changes or station relocation.Seasonal trends of relative total precipitation change (%) for 1948-2012 based on Canadian gridded data (CANGRD) are available, at a 50km resolution across Canada. The relative trends reflect the percent change in total precipitation over a period from the baseline value (defined as the average over 1961-1990 as the reference period). Seasonal trends of mean surface air temperature change (degrees Celsius) for 1948-2016 based on Canadian gridded data (CANGRD) are available at a 50km resolution across Canada. Temperature trends represent the departure from a mean reference period (1961-1990).
#         keywords:
#             - precipitation
#             - temperature
#             - gridding
#             - interpolation
#             - adjusted
#             - homogenized
#             - trend
#             - minimum
#             - maximum
#             - mean
#             - climate
#         extents:
#             spatial:
#                 bbox: [-58.5,25.4,176.8,56.5]
#                 crs: http://www.opengis.net/def/crs/OGC/1.3/CRS84
#         links:
#             - type: text/html
#               rel: canonical
#               title: information
#               href: https://open.canada.ca/data/en/dataset/
#               hreflang: en-CA
#         providers:
#             - type: coverage
#               name: msc_pygeoapi.provider.cangrd_rasterio.CanGRDProvider
#               data: /data/geomet/feeds/dd.ops/climate/cangrd/geotiff/historical/seasonal/DJF/trend/CANGRD_hist_DJF_trend_ps50km_TMEAN_1948-2018.tif
#               format:
#                   name: GTiff
#                   mimetype: image/tiff

#     climate:cangrd:historical:seasonal:anomaly:
#         type: collection
#         title: CanGRD historical seasonal anomaly
#         description: Gridded seasonal mean temperature anomalies derived from daily minimum, maximum and mean surface air temperatures (degrees Celsius) and anomalies derived from daily total precipitation is available at a 50km resolution across Canada. The Canadian gridded data (CANGRD) are interpolated from homogenized temperature (i.e., AHCCD datasets). Homogenized temperatures incorporate adjustments to the original station data to account for discontinuities from non-climatic factors, such as instrument changes or station relocation. The anomalies are the difference between the temperature for a given year or season and a baseline value (defined as the average over 1961-1990 as the reference period). The yearly and seasonal temperature anomalies were computed for the years 1948 to 2017. The data will continue to be updated every year. For precipitation, the Canadian gridded data (CANGRD) are interpolated from adjusted precipitation (i.e., AHCCD datasets). Adjusted precipitation data incorporate adjustments to the original station data to account for discontinuities from non-climatic factors, such as instrument changes or station relocation. The anomalies are the percentage difference between the value for a given year or season and a baseline value (defined as the average over 1961-1990 as the reference period). The yearly and seasonal relative precipitation anomalies were computed for the years 1948 to 2014. The data will be updated as time permits.
#         keywords:
#             - precipitation
#             - temperature
#             - gridding
#             - interpolation
#             - adjusted
#             - homogenized
#             - anomaly
#             - minimum
#             - maximum
#             - mean
#             - climate
#         extents:
#             spatial:
#                 bbox: [-58.5,25.4,176.8,56.5]
#                 crs: http://www.opengis.net/def/crs/OGC/1.3/CRS84
#         links:
#             - type: text/html
#               rel: canonical
#               title: information
#               href: https://open.canada.ca/data/en/dataset/
#               hreflang: en-CA
#         providers:
#             - type: coverage
#               name: msc_pygeoapi.provider.cangrd_rasterio.CanGRDProvider
#               data: /data/geomet/feeds/dd.ops/climate/cangrd/geotiff/historical/seasonal/DJF/anomaly/CANGRD_hist_DJF_anom_ps50km_TMEAN_2018.tif
#               format:
#                   name: GTiff
#                   mimetype: image/tiff

#     weather:rdpa:15km:24f:
#         type: collection
#         title: Regional Deterministic Precipitation Analysis (RDPA) 24 hours accumulation at 15km
#         description: The Regional Deterministic Precipitation Analysis (RDPA) produces a best estimate of the amount of precipitation that occurred over recent past periods of 24 hours. The estimate integrates data from in situ precipitation gauge measurements, weather radar and numerical weather prediction models. Geographic coverage is North America (Canada, United States and Mexico). Data is available at horizontal resolution of 15 km. Data is only available for the surface level. Analysis data is made available once a day for the 24h intervals. A preliminary estimate is available approximately 1h after the end of the accumulation period, and revised 6h after in order to assimilate gauge data arriving later.
#         keywords:
#             - Forecasting
#             - Precipitation
#             - Meteorological data
#             - Measurement
#             - Radar
#         extents:
#             spatial:
#                 bbox: [-180,24.4,180,90]
#                 crs: http://www.opengis.net/def/crs/OGC/1.3/CRS84
#         links:
#             - type: text/html
#               rel: canonical
#               title: information
#               href: https://eccc-msc.github.io/open-data/msc-data/nwp_rdpa/readme_rdpa_en/
#               hreflang: en-CA
#         providers:
#             - type: coverage
#               name: msc_pygeoapi.provider.rdpa_rasterio.RDPAProvider
#               data: /data-san/geomet/feeds/local/RDPA/forecast/15km/2012/10/CMC_RDPA_APCP-024-0700cutoff_SFC_0_ps15km_2012100212_000.grib2
#               options:
#                   DATA_ENCODING: COMPLEX_PACKING
#               format:
#                   name: GRIB
#                   mimetype: application/x-grib2

#     weather:rdpa:15km:6f:
#         type: collection
#         title: Regional Deterministic Precipitation Analysis (RDPA) 6 hours accumulation at 15 km
#         description: The Regional Deterministic Precipitation Analysis (RDPA) produces a best estimate of the amount of precipitation that occurred over recent past periods of 6 hours. The estimate integrates data from in situ precipitation gauge measurements, weather radar and numerical weather prediction models. Geographic coverage is North America (Canada, United States and Mexico). Data is available at horizontal resolution of 15 km. Data is only available for the surface level. Analysis data is made available four times a day for the 6h intervals. A preliminary estimate is available approximately 1h after the end of the accumulation period, and revised 6h after in order to assimilate gauge data arriving later.
#         keywords:
#             - Forecasting
#             - Precipitation
#             - Meteorological data
#             - Measurement
#             - Radar
#         extents:
#             spatial:
#                 bbox: [-180,24.4,180,90]
#                 crs: http://www.opengis.net/def/crs/OGC/1.3/CRS84
#         links:
#             - type: text/html
#               rel: canonical
#               title: information
#               href: https://eccc-msc.github.io/open-data/msc-data/nwp_rdpa/readme_rdpa_en/
#               hreflang: en-CA
#         providers:
#             - type: coverage
#               name: msc_pygeoapi.provider.rdpa_rasterio.RDPAProvider
#               data: /data-san/geomet/feeds/local/RDPA/forecast/15km/2012/10/CMC_RDPA_APCP-006-0700cutoff_SFC_0_ps15km_2012100300_000.grib2
#               options:
#                   DATA_ENCODING: COMPLEX_PACKING
#               format:
#                   name: GRIB
#                   mimetype: application/x-grib2

#     weather:rdpa:10km:24f:
#         type: collection
#         title: Regional Deterministic Precipitation Analysis (RDPA) 24 hours accumulation
#         description: The Regional Deterministic Precipitation Analysis (RDPA) produces a best estimate of the amount of precipitation that occurred over recent past periods of 24 hours. The estimate integrates data from in situ precipitation gauge measurements, weather radar and numerical weather prediction models. Geographic coverage is North America (Canada, United States and Mexico). Data is available at horizontal resolution of 10 km. Data is only available for the surface level. Analysis data is made available once a day for the 24h intervals. A preliminary estimate is available approximately 1h after the end of the accumulation period, and revised 6h after in order to assimilate gauge data arriving later.
#         keywords:
#             - Forecasting
#             - Precipitation
#             - Meteorological data
#             - Measurement
#             - Radar
#         extents:
#             spatial:
#                 bbox: [-180,24.4,180,90]
#                 crs: http://www.opengis.net/def/crs/OGC/1.3/CRS84
#         links:
#             - type: text/html
#               rel: canonical
#               title: information
#               href: https://eccc-msc.github.io/open-data/msc-data/nwp_rdpa/readme_rdpa_en/
#               hreflang: en-CA
#         providers:
#             - type: coverage
#               name: msc_pygeoapi.provider.rdpa_rasterio.RDPAProvider
#               data: /data-san/geomet/feeds/local/RDPA/forecast/10km/2012/10/CMC_RDPA_APCP-024-0700cutoff_SFC_0_ps10km_2012100312_000.grib2
#               options:
#                   DATA_ENCODING: COMPLEX_PACKING
#               format:
#                   name: GRIB
#                   mimetype: application/x-grib2

#     weather:rdpa:10km:6f:
#         type: collection
#         title: Regional Deterministic Precipitation Analysis (RDPA) 6 hours accumulation
#         description: The Regional Deterministic Precipitation Analysis (RDPA) produces a best estimate of the amount of precipitation that occurred over recent past periods of 6 hours. The estimate integrates data from in situ precipitation gauge measurements, weather radar and numerical weather prediction models. Geographic coverage is North America (Canada, United States and Mexico). Data is available at horizontal resolution of 10 km. Data is only available for the surface level. Analysis data is made available four times a day for the 6h intervals. A preliminary estimate is available approximately 1h after the end of the accumulation period, and revised 6h after in order to assimilate gauge data arriving later.
#         keywords:
#             - Forecasting
#             - Precipitation
#             - Meteorological data
#             - Measurement
#             - Radar
#         extents:
#             spatial:
#                 bbox: [-180,24.4,180,90]
#                 crs: http://www.opengis.net/def/crs/OGC/1.3/CRS84
#         links:
#             - type: text/html
#               rel: canonical
#               title: information
#               href: https://eccc-msc.github.io/open-data/msc-data/nwp_rdpa/readme_rdpa_en/
#               hreflang: en-CA
#         providers:
#             - type: coverage
#               name: msc_pygeoapi.provider.rdpa_rasterio.RDPAProvider
#               data: /data-san/geomet/feeds/local/RDPA/forecast/10km/2012/10/CMC_RDPA_APCP-006-0700cutoff_SFC_0_ps10km_2012100306_000.grib2
#               options:
#                   DATA_ENCODING: COMPLEX_PACKING
#               format:
#                   name: GRIB
#                   mimetype: application/x-grib2

#     weather:rdpa:10km:24p:
#         type: collection
#         title: Regional Deterministic Precipitation Analysis (RDPA) 24 hours accumulation (preliminary)
#         description: The Regional Deterministic Precipitation Analysis (RDPA) produces a best estimate of the amount of precipitation that occurred over recent past periods of 24 hours. The estimate integrates data from in situ precipitation gauge measurements, weather radar and numerical weather prediction models. Geographic coverage is North America (Canada, United States and Mexico). Data is available at horizontal resolution of 10 km. Data is only available for the surface level. Analysis data is made available once a day for the 24h intervals. The preliminary estimate is available approximately 1h after the end of the accumulation period.
#         keywords:
#             - Forecasting
#             - Precipitation
#             - Meteorological data
#             - Measurement
#             - Radar
#         extents:
#             spatial:
#                 bbox: [-180,24.4,180,90]
#                 crs: http://www.opengis.net/def/crs/OGC/1.3/CRS84
#         links:
#             - type: text/html
#               rel: canonical
#               title: information
#               href: https://eccc-msc.github.io/open-data/msc-data/nwp_rdpa/readme_rdpa_en/
#               hreflang: en-CA
#         providers:
#             - type: coverage
#               name: msc_pygeoapi.provider.rdpa_rasterio.RDPAProvider
#               data: /data/geomet/feeds/ddi/analysis/precip/rdpa/grib2/polar_stereographic/24/CMC_RDPA_APCP-024-0100cutoff_SFC_0_ps10km_*_000.grib2
#               options:
#                   DATA_ENCODING: COMPLEX_PACKING
#               format:
#                   name: GRIB
#                   mimetype: application/x-grib2

#     weather:rdpa:10km:6p:
#         type: collection
#         title: Regional Deterministic Precipitation Analysis (RDPA) 6 hours accumulation (preliminary)
#         description: The Regional Deterministic Precipitation Analysis (RDPA) produces a best estimate of the amount of precipitation that occurred over recent past periods of 6 hours. The estimate integrates data from in situ precipitation gauge measurements, weather radar and numerical weather prediction models. Geographic coverage is North America (Canada, United States and Mexico). Data is available at horizontal resolution of 10 km. Data is only available for the surface level. Analysis data is made available four times a day for 6h intervals. The preliminary estimate is available approximately 1h after the end of the accumulation period.
#         keywords:
#             - Forecasting
#             - Precipitation
#             - Meteorological data
#             - Measurement
#             - Radar
#         extents:
#             spatial:
#                 bbox: [-180,24.4,180,90]
#                 crs: http://www.opengis.net/def/crs/OGC/1.3/CRS84
#         links:
#             - type: text/html
#               rel: canonical
#               title: information
#               href: https://eccc-msc.github.io/open-data/msc-data/nwp_rdpa/readme_rdpa_en/
#               hreflang: en-CA
#         providers:
#             - type: coverage
#               name: msc_pygeoapi.provider.rdpa_rasterio.RDPAProvider
#               data: /data-san/geomet/feeds/ddi/analysis/precip/rdpa/grib2/polar_stereographic/06/CMC_RDPA_APCP-006-0100cutoff_SFC_0_ps10km_*_000.grib2
#               options:
#                   DATA_ENCODING: COMPLEX_PACKING
#               format:
#                   name: GRIB
#                   mimetype: application/x-grib2

#     weather:cansips:250km:forecast:members:
#         type: collection
#         title: Canadian Seasonal to Inter-annual Prediction System
#         description: The Canadian Seasonal to Inter-annual Prediction System (CanSIPS) carries out physics calculations to arrive at probabilistic predictions of atmospheric elements from the beginning of a month out to up to 12 months into the future. Atmospheric elements include temperature, precipitation, wind speed and direction and others. This product contains raw numerical results of these calculations. Geographical coverage is global. Data is available on a grid at a horizontal resolution of 2.5 degrees and for a few selected vertical levels. Predictions and corresponding hindcast are made available monthly.
#         keywords:
#             - Weather forecasts
#             - Precipitation
#             - Air temperature
#             - Snow
#             - Wind
#             - Meteorological data
#         extents:
#             spatial:
#                 bbox: [-180,-90,180,90]
#                 crs: http://www.opengis.net/def/crs/OGC/1.3/CRS84
#         links:
#             - type: text/html
#               rel: canonical
#               title: information
#               href: https://eccc-msc.github.io/open-data/msc-data/nwp_cansips/readme_cansips_en/
#               hreflang: en-CA
#         providers:
#             - type: coverage
#               name: msc_pygeoapi.provider.cansips_rasterio.CanSIPSProvider
#               data: /data-san/geomet/feeds/ddi/ensemble/cansips/grib2/forecast/raw/2013/04/cansips_forecast_raw_latlon2.5x2.5_*_2013-04_allmembers.grib2
#               options:
#                   DATA_ENCODING: COMPLEX_PACKING
#               format:
#                   name: GRIB
#                   mimetype: application/x-grib2

#     raster-drill:
#         type: process
#         processor:
#             name: msc_pygeoapi.process.cccs.raster_drill.RasterDrillProcessor
=======
                  name: NetCDF
                  mimetype: application/x-netcdf

    climate:cangrd:historical:annual:trend:
        type: collection
        title: CanGRD historical annual trend
        description: CANGRD data are interpolated from adjusted and homogenized climate station data (i.e., AHCCD datasets). Homogenized climate data incorporate adjustments to the original station data to account for discontinuities from non-climatic factors, such as instrument changes or station relocation. Annual trends of relative total precipitation change (%) for 1948-2012 based on Canadian gridded data (CANGRD) are available, at a 50km resolution across Canada. The relative trends reflect the percent change in total precipitation over a period from the baseline value (defined as the average over 1961-1990 as the reference period). Annual trends of mean surface air temperature change (degrees Celsius) for 1948-2016 based on Canadian gridded data (CANGRD) are available at a 50km resolution across Canada. Temperature trends represent the departure from a mean reference period (1961-1990).
        keywords:
            - precipitation
            - temperature
            - gridding
            - interpolation
            - adjusted
            - homogenized
            - trend
            - minimum
            - maximum
            - mean
            - climate
        extents:
            spatial:
                bbox: [-58.5,25.4,176.8,56.5]
                crs: http://www.opengis.net/def/crs/OGC/1.3/CRS84
        links:
            - type: text/html
              rel: canonical
              title: information
              href: https://open.canada.ca/data/en/dataset/
              hreflang: en-CA
        providers:
            - type: coverage
              name: msc_pygeoapi.provider.cangrd_rasterio.CanGRDProvider
              data: /data/geomet/feeds/dd.ops/climate/cangrd/geotiff/historical/annual/trend/CANGRD_hist_annual_trend_ps50km_TMEAN_1948-2018.tif
              format:
                  name: GTiff
                  mimetype: image/tiff

    climate:cangrd:historical:annual:anomaly:
        type: collection
        title: CanGRD historical annual anomaly
        description: Gridded annual mean temperature anomalies derived from daily minimum, maximum and mean surface air temperatures (degrees Celsius) and anomalies derived from daily total precipitation is available at a 50km resolution across Canada. The Canadian gridded data (CANGRD) are interpolated from homogenized temperature (i.e., AHCCD datasets). Homogenized temperatures incorporate adjustments to the original station data to account for discontinuities from non-climatic factors, such as instrument changes or station relocation. The anomalies are the difference between the temperature for a given year or season and a baseline value (defined as the average over 1961-1990 as the reference period). The yearly and seasonal temperature anomalies were computed for the years 1948 to 2017. The data will continue to be updated every year. For precipitation, the Canadian gridded data (CANGRD) are interpolated from adjusted precipitation (i.e., AHCCD datasets). Adjusted precipitation data incorporate adjustments to the original station data to account for discontinuities from non-climatic factors, such as instrument changes or station relocation. The anomalies are the percentage difference between the value for a given year or season and a baseline value (defined as the average over 1961-1990 as the reference period). The yearly and seasonal relative precipitation anomalies were computed for the years 1948 to 2014. The data will be updated as time permits.
        keywords:
            - precipitation
            - temperature
            - gridding
            - interpolation
            - adjusted
            - homogenized
            - anomaly
            - minimum
            - maximum
            - mean
            - climate
        extents:
            spatial:
                bbox: [-58.5,25.4,176.8,56.5]
                crs: http://www.opengis.net/def/crs/OGC/1.3/CRS84
        links:
            - type: text/html
              rel: canonical
              title: information
              href: https://open.canada.ca/data/en/dataset/
              hreflang: en-CA
        providers:
            - type: coverage
              name: msc_pygeoapi.provider.cangrd_rasterio.CanGRDProvider
              data: /data/geomet/feeds/dd.ops/climate/cangrd/geotiff/historical/annual/anomaly/CANGRD_hist_annual_anom_ps50km_TMEAN_2018.tif
              format:
                  name: GTiff
                  mimetype: image/tiff

    climate:cangrd:historical:monthly:anomaly:
        type: collection
        title: CanGRD historical monthly anomaly
        description: Gridded monthly mean temperature anomalies derived from daily minimum, maximum and mean surface air temperatures (degrees Celsius) and anomalies derived from daily total precipitation is available at a 50km resolution across Canada. The Canadian gridded data (CANGRD) are interpolated from homogenized temperature (i.e., AHCCD datasets). Homogenized temperatures incorporate adjustments to the original station data to account for discontinuities from non-climatic factors, such as instrument changes or station relocation. The anomalies are the difference between the temperature for a given year or season and a baseline value (defined as the average over 1961-1990 as the reference period). The yearly and seasonal temperature anomalies were computed for the years 1948 to 2017. The data will continue to be updated every year. For precipitation, the Canadian gridded data (CANGRD) are interpolated from adjusted precipitation (i.e., AHCCD datasets). Adjusted precipitation data incorporate adjustments to the original station data to account for discontinuities from non-climatic factors, such as instrument changes or station relocation. The anomalies are the percentage difference between the value for a given year or season and a baseline value (defined as the average over 1961-1990 as the reference period). The yearly and seasonal relative precipitation anomalies were computed for the years 1948 to 2014. The data will be updated as time permits.
        keywords:
            - precipitation
            - temperature
            - gridding
            - interpolation
            - adjusted
            - homogenized
            - anomaly
            - minimum
            - maximum
            - mean
            - climate
        extents:
            spatial:
                bbox: [-58.5,25.4,176.8,56.5]
                crs: http://www.opengis.net/def/crs/OGC/1.3/CRS84
        links:
            - type: text/html
              rel: canonical
              title: information
              href: https://open.canada.ca/data/en/dataset/
              hreflang: en-CA
        providers:
            - type: coverage
              name: msc_pygeoapi.provider.cangrd_rasterio.CanGRDProvider
              data: /data/geomet/feeds/dd.ops/climate/cangrd/geotiff/historical/monthly_ens/anomaly/CANGRD_hist_monthly_anom_ps50km_TMEAN_2018-12.tif
              format:
                  name: GTiff
                  mimetype: image/tiff

    climate:cangrd:historical:seasonal:trend:
        type: collection
        title: CanGRD historical seasonal trend
        description: CANGRD data are interpolated from adjusted and homogenized climate station data (i.e., AHCCD datasets). Homogenized climate data incorporate adjustments to the original station data to account for discontinuities from non-climatic factors, such as instrument changes or station relocation.Seasonal trends of relative total precipitation change (%) for 1948-2012 based on Canadian gridded data (CANGRD) are available, at a 50km resolution across Canada. The relative trends reflect the percent change in total precipitation over a period from the baseline value (defined as the average over 1961-1990 as the reference period). Seasonal trends of mean surface air temperature change (degrees Celsius) for 1948-2016 based on Canadian gridded data (CANGRD) are available at a 50km resolution across Canada. Temperature trends represent the departure from a mean reference period (1961-1990).
        keywords:
            - precipitation
            - temperature
            - gridding
            - interpolation
            - adjusted
            - homogenized
            - trend
            - minimum
            - maximum
            - mean
            - climate
        extents:
            spatial:
                bbox: [-58.5,25.4,176.8,56.5]
                crs: http://www.opengis.net/def/crs/OGC/1.3/CRS84
        links:
            - type: text/html
              rel: canonical
              title: information
              href: https://open.canada.ca/data/en/dataset/
              hreflang: en-CA
        providers:
            - type: coverage
              name: msc_pygeoapi.provider.cangrd_rasterio.CanGRDProvider
              data: /data/geomet/feeds/dd.ops/climate/cangrd/geotiff/historical/seasonal/DJF/trend/CANGRD_hist_DJF_trend_ps50km_TMEAN_1948-2018.tif
              format:
                  name: GTiff
                  mimetype: image/tiff

    climate:cangrd:historical:seasonal:anomaly:
        type: collection
        title: CanGRD historical seasonal anomaly
        description: Gridded seasonal mean temperature anomalies derived from daily minimum, maximum and mean surface air temperatures (degrees Celsius) and anomalies derived from daily total precipitation is available at a 50km resolution across Canada. The Canadian gridded data (CANGRD) are interpolated from homogenized temperature (i.e., AHCCD datasets). Homogenized temperatures incorporate adjustments to the original station data to account for discontinuities from non-climatic factors, such as instrument changes or station relocation. The anomalies are the difference between the temperature for a given year or season and a baseline value (defined as the average over 1961-1990 as the reference period). The yearly and seasonal temperature anomalies were computed for the years 1948 to 2017. The data will continue to be updated every year. For precipitation, the Canadian gridded data (CANGRD) are interpolated from adjusted precipitation (i.e., AHCCD datasets). Adjusted precipitation data incorporate adjustments to the original station data to account for discontinuities from non-climatic factors, such as instrument changes or station relocation. The anomalies are the percentage difference between the value for a given year or season and a baseline value (defined as the average over 1961-1990 as the reference period). The yearly and seasonal relative precipitation anomalies were computed for the years 1948 to 2014. The data will be updated as time permits.
        keywords:
            - precipitation
            - temperature
            - gridding
            - interpolation
            - adjusted
            - homogenized
            - anomaly
            - minimum
            - maximum
            - mean
            - climate
        extents:
            spatial:
                bbox: [-58.5,25.4,176.8,56.5]
                crs: http://www.opengis.net/def/crs/OGC/1.3/CRS84
        links:
            - type: text/html
              rel: canonical
              title: information
              href: https://open.canada.ca/data/en/dataset/
              hreflang: en-CA
        providers:
            - type: coverage
              name: msc_pygeoapi.provider.cangrd_rasterio.CanGRDProvider
              data: /data/geomet/feeds/dd.ops/climate/cangrd/geotiff/historical/seasonal/DJF/anomaly/CANGRD_hist_DJF_anom_ps50km_TMEAN_2018.tif
              format:
                  name: GTiff
                  mimetype: image/tiff

    weather:rdpa:15km:24f:
        type: collection
        title: Regional Deterministic Precipitation Analysis (RDPA) 24 hours accumulation at 15km
        description: The Regional Deterministic Precipitation Analysis (RDPA) produces a best estimate of the amount of precipitation that occurred over recent past periods of 24 hours. The estimate integrates data from in situ precipitation gauge measurements, weather radar and numerical weather prediction models. Geographic coverage is North America (Canada, United States and Mexico). Data is available at horizontal resolution of 15 km. Data is only available for the surface level. Analysis data is made available once a day for the 24h intervals. A preliminary estimate is available approximately 1h after the end of the accumulation period, and revised 6h after in order to assimilate gauge data arriving later.
        keywords:
            - Forecasting
            - Precipitation
            - Meteorological data
            - Measurement
            - Radar
        extents:
            spatial:
                bbox: [-180,24.4,180,90]
                crs: http://www.opengis.net/def/crs/OGC/1.3/CRS84
        links:
            - type: text/html
              rel: canonical
              title: information
              href: https://eccc-msc.github.io/open-data/msc-data/nwp_rdpa/readme_rdpa_en/
              hreflang: en-CA
        providers:
            - type: coverage
              name: msc_pygeoapi.provider.rdpa_rasterio.RDPAProvider
              data: /data-san/geomet/feeds/local/RDPA/forecast/15km/2012/10/CMC_RDPA_APCP-024-0700cutoff_SFC_0_ps15km_2012100212_000.grib2
              options:
                  DATA_ENCODING: COMPLEX_PACKING
              format:
                  name: GRIB
                  mimetype: application/x-grib2

    weather:rdpa:15km:6f:
        type: collection
        title: Regional Deterministic Precipitation Analysis (RDPA) 6 hours accumulation at 15 km
        description: The Regional Deterministic Precipitation Analysis (RDPA) produces a best estimate of the amount of precipitation that occurred over recent past periods of 6 hours. The estimate integrates data from in situ precipitation gauge measurements, weather radar and numerical weather prediction models. Geographic coverage is North America (Canada, United States and Mexico). Data is available at horizontal resolution of 15 km. Data is only available for the surface level. Analysis data is made available four times a day for the 6h intervals. A preliminary estimate is available approximately 1h after the end of the accumulation period, and revised 6h after in order to assimilate gauge data arriving later.
        keywords:
            - Forecasting
            - Precipitation
            - Meteorological data
            - Measurement
            - Radar
        extents:
            spatial:
                bbox: [-180,24.4,180,90]
                crs: http://www.opengis.net/def/crs/OGC/1.3/CRS84
        links:
            - type: text/html
              rel: canonical
              title: information
              href: https://eccc-msc.github.io/open-data/msc-data/nwp_rdpa/readme_rdpa_en/
              hreflang: en-CA
        providers:
            - type: coverage
              name: msc_pygeoapi.provider.rdpa_rasterio.RDPAProvider
              data: /data-san/geomet/feeds/local/RDPA/forecast/15km/2012/10/CMC_RDPA_APCP-006-0700cutoff_SFC_0_ps15km_2012100300_000.grib2
              options:
                  DATA_ENCODING: COMPLEX_PACKING
              format:
                  name: GRIB
                  mimetype: application/x-grib2

    weather:rdpa:10km:24f:
        type: collection
        title: Regional Deterministic Precipitation Analysis (RDPA) 24 hours accumulation
        description: The Regional Deterministic Precipitation Analysis (RDPA) produces a best estimate of the amount of precipitation that occurred over recent past periods of 24 hours. The estimate integrates data from in situ precipitation gauge measurements, weather radar and numerical weather prediction models. Geographic coverage is North America (Canada, United States and Mexico). Data is available at horizontal resolution of 10 km. Data is only available for the surface level. Analysis data is made available once a day for the 24h intervals. A preliminary estimate is available approximately 1h after the end of the accumulation period, and revised 6h after in order to assimilate gauge data arriving later.
        keywords:
            - Forecasting
            - Precipitation
            - Meteorological data
            - Measurement
            - Radar
        extents:
            spatial:
                bbox: [-180,24.4,180,90]
                crs: http://www.opengis.net/def/crs/OGC/1.3/CRS84
        links:
            - type: text/html
              rel: canonical
              title: information
              href: https://eccc-msc.github.io/open-data/msc-data/nwp_rdpa/readme_rdpa_en/
              hreflang: en-CA
        providers:
            - type: coverage
              name: msc_pygeoapi.provider.rdpa_rasterio.RDPAProvider
              data: /data-san/geomet/feeds/local/RDPA/forecast/10km/2012/10/CMC_RDPA_APCP-024-0700cutoff_SFC_0_ps10km_2012100312_000.grib2
              options:
                  DATA_ENCODING: COMPLEX_PACKING
              format:
                  name: GRIB
                  mimetype: application/x-grib2

    weather:rdpa:10km:6f:
        type: collection
        title: Regional Deterministic Precipitation Analysis (RDPA) 6 hours accumulation
        description: The Regional Deterministic Precipitation Analysis (RDPA) produces a best estimate of the amount of precipitation that occurred over recent past periods of 6 hours. The estimate integrates data from in situ precipitation gauge measurements, weather radar and numerical weather prediction models. Geographic coverage is North America (Canada, United States and Mexico). Data is available at horizontal resolution of 10 km. Data is only available for the surface level. Analysis data is made available four times a day for the 6h intervals. A preliminary estimate is available approximately 1h after the end of the accumulation period, and revised 6h after in order to assimilate gauge data arriving later.
        keywords:
            - Forecasting
            - Precipitation
            - Meteorological data
            - Measurement
            - Radar
        extents:
            spatial:
                bbox: [-180,24.4,180,90]
                crs: http://www.opengis.net/def/crs/OGC/1.3/CRS84
        links:
            - type: text/html
              rel: canonical
              title: information
              href: https://eccc-msc.github.io/open-data/msc-data/nwp_rdpa/readme_rdpa_en/
              hreflang: en-CA
        providers:
            - type: coverage
              name: msc_pygeoapi.provider.rdpa_rasterio.RDPAProvider
              data: /data-san/geomet/feeds/local/RDPA/forecast/10km/2012/10/CMC_RDPA_APCP-006-0700cutoff_SFC_0_ps10km_2012100306_000.grib2
              options:
                  DATA_ENCODING: COMPLEX_PACKING
              format:
                  name: GRIB
                  mimetype: application/x-grib2

    weather:rdpa:10km:24p:
        type: collection
        title: Regional Deterministic Precipitation Analysis (RDPA) 24 hours accumulation (preliminary)
        description: The Regional Deterministic Precipitation Analysis (RDPA) produces a best estimate of the amount of precipitation that occurred over recent past periods of 24 hours. The estimate integrates data from in situ precipitation gauge measurements, weather radar and numerical weather prediction models. Geographic coverage is North America (Canada, United States and Mexico). Data is available at horizontal resolution of 10 km. Data is only available for the surface level. Analysis data is made available once a day for the 24h intervals. The preliminary estimate is available approximately 1h after the end of the accumulation period.
        keywords:
            - Forecasting
            - Precipitation
            - Meteorological data
            - Measurement
            - Radar
        extents:
            spatial:
                bbox: [-180,24.4,180,90]
                crs: http://www.opengis.net/def/crs/OGC/1.3/CRS84
        links:
            - type: text/html
              rel: canonical
              title: information
              href: https://eccc-msc.github.io/open-data/msc-data/nwp_rdpa/readme_rdpa_en/
              hreflang: en-CA
        providers:
            - type: coverage
              name: msc_pygeoapi.provider.rdpa_rasterio.RDPAProvider
              data: /data/geomet/feeds/ddi/analysis/precip/rdpa/grib2/polar_stereographic/24/CMC_RDPA_APCP-024-0100cutoff_SFC_0_ps10km_*_000.grib2
              options:
                  DATA_ENCODING: COMPLEX_PACKING
              format:
                  name: GRIB
                  mimetype: application/x-grib2

    weather:rdpa:10km:6p:
        type: collection
        title: Regional Deterministic Precipitation Analysis (RDPA) 6 hours accumulation (preliminary)
        description: The Regional Deterministic Precipitation Analysis (RDPA) produces a best estimate of the amount of precipitation that occurred over recent past periods of 6 hours. The estimate integrates data from in situ precipitation gauge measurements, weather radar and numerical weather prediction models. Geographic coverage is North America (Canada, United States and Mexico). Data is available at horizontal resolution of 10 km. Data is only available for the surface level. Analysis data is made available four times a day for 6h intervals. The preliminary estimate is available approximately 1h after the end of the accumulation period.
        keywords:
            - Forecasting
            - Precipitation
            - Meteorological data
            - Measurement
            - Radar
        extents:
            spatial:
                bbox: [-180,24.4,180,90]
                crs: http://www.opengis.net/def/crs/OGC/1.3/CRS84
        links:
            - type: text/html
              rel: canonical
              title: information
              href: https://eccc-msc.github.io/open-data/msc-data/nwp_rdpa/readme_rdpa_en/
              hreflang: en-CA
        providers:
            - type: coverage
              name: msc_pygeoapi.provider.rdpa_rasterio.RDPAProvider
              data: /data-san/geomet/feeds/ddi/analysis/precip/rdpa/grib2/polar_stereographic/06/CMC_RDPA_APCP-006-0100cutoff_SFC_0_ps10km_*_000.grib2
              options:
                  DATA_ENCODING: COMPLEX_PACKING
              format:
                  name: GRIB
                  mimetype: application/x-grib2

    weather:cansips:250km:forecast:members:
        type: collection
        title: Canadian Seasonal to Inter-annual Prediction System
        description: The Canadian Seasonal to Inter-annual Prediction System (CanSIPS) carries out physics calculations to arrive at probabilistic predictions of atmospheric elements from the beginning of a month out to up to 12 months into the future. Atmospheric elements include temperature, precipitation, wind speed and direction and others. This product contains raw numerical results of these calculations. Geographical coverage is global. Data is available on a grid at a horizontal resolution of 2.5 degrees and for a few selected vertical levels. Predictions and corresponding hindcast are made available monthly.
        keywords:
            - Weather forecasts
            - Precipitation
            - Air temperature
            - Snow
            - Wind
            - Meteorological data
        extents:
            spatial:
                bbox: [-180,-90,180,90]
                crs: http://www.opengis.net/def/crs/OGC/1.3/CRS84
        links:
            - type: text/html
              rel: canonical
              title: information
              href: https://eccc-msc.github.io/open-data/msc-data/nwp_cansips/readme_cansips_en/
              hreflang: en-CA
        providers:
            - type: coverage
              name: msc_pygeoapi.provider.cansips_rasterio.CanSIPSProvider
              data: /data-san/geomet/feeds/ddi/ensemble/cansips/grib2/forecast/raw/2013/04/cansips_forecast_raw_latlon2.5x2.5_*_2013-04_allmembers.grib2
              options:
                  DATA_ENCODING: COMPLEX_PACKING
              format:
                  name: GRIB
                  mimetype: application/x-grib2

    raster-drill:
        type: process
        processor:
            name: msc_pygeoapi.process.cccs.raster_drill.RasterDrillProcessor
    
    extract-sounding-data:
        type: process
        processor:
            name: msc_pygeoapi.process.weather.extract_sounding_data.ExtractSoundingDataProcessor
>>>>>>> c108887e
<|MERGE_RESOLUTION|>--- conflicted
+++ resolved
@@ -1,7 +1,7 @@
 server:
     bind:
         host: 0.0.0.0
-        port: 8880
+        port: 5000
     url: ${MSC_PYGEOAPI_OGC_API_URL}
     basepath: ${MSC_PYGEOAPI_OGC_API_URL_BASEPATH}
     mimetype: application/json; charset=UTF-8
@@ -65,12 +65,8 @@
         role: pointOfContact
 
 resources:
-    hrdps:weong:tt:
-        type: collection
-<<<<<<< HEAD
-        title: HRDPS WEonG Air Surface Temperature
-        description: HRDPS WEonG Air Surface Temperature description
-=======
+    hydrometric-stations:
+        type: collection
         title: Hydrometric Monitoring Stations
         description: A station is a site on a river or lake where water quantity (water level and flow) are collected and recorded.
         keywords: [station, hydrometric station]
@@ -2490,2819 +2486,32 @@
         type: collection
         title: Projected SPEI-12
         description: The Standardized Precipitation Evapotranspiration Index (SPEI) is computed similarly to the SPI. The main difference is that SPI assesses precipitation variance, while SPEI also considers demand from evapotranspiration which is subtracted from any precipitation accumulation prior to assessment. Unlike the SPI, the SPEI captures the main impact of increased temperatures on water demand.
->>>>>>> c108887e
-        keywords:
-            - test
-        extents:
-            spatial:
-                bbox: [-150,40,-45,90]
-                crs: http://www.opengis.net/def/crs/OGC/1.3/CRS84
-        links:
-            - type: text/html
-              rel: canonical
-              title: information
-              href: https://open.canada.ca/data/en/dataset/eddd6eaf-34d7-4452-a994-3d928115a68b
-              hreflang: en-CA
-        providers:
-            - type: coverage
-              name: msc_pygeoapi.provider.hrdps_zarr.HRDPSWEonGZarrProvider
-              data: /data-san/geomet/dev/apps/pygeoapi/zarr-test/Adan/hrdps_3hours_hr-tt-uu-vv.zarr/TT
-              x_field: rlon
-              y_field: rlat
-              time_field: time
-              format:
-<<<<<<< HEAD
-                  name: zarr
-                  mimetype: application/zarr
-#     hydrometric-stations:
-#         type: collection
-#         title: Hydrometric Monitoring Stations
-#         description: A station is a site on a river or lake where water quantity (water level and flow) are collected and recorded.
-#         keywords: [station, hydrometric station]
-#         crs:
-#             - CRS84
-#         links:
-#             - type: text/html
-#               rel: canonical
-#               title: Water Level and Flow - Environment Canada
-#               href: https://wateroffice.ec.gc.ca
-#               hreflang: en-CA
-#             - type: text/html
-#               rel: canonical
-#               title: Niveau d'eau et débit - Environnement Canada
-#               href: https://wateroffice.ec.gc.ca/index_f.html
-#               hreflang: fr-CA
-#             - type: text/html
-#               rel: download
-#               title: "National water data archive: HYDAT - Canada.ca"
-#               href: https://www.canada.ca/en/environment-climate-change/services/water-overview/quantity/monitoring/survey/data-products-services/national-archive-hydat.html
-#               hreflang: en-CA
-#             - type: text/html
-#               rel: download
-#               title: "Archives nationales des données hydrologiques : HYDAT - Canada.ca"
-#               href: https://www.canada.ca/fr/environnement-changement-climatique/services/eau-apercu/volume/surveillance/releves/produits-donnees-services/archives-nationales-hydat.html
-#               hreflang: fr-CA
-#             - type: application/zip
-#               rel: download
-#               title: download data
-#               href: https://collaboration.cmc.ec.gc.ca/cmc/hydrometrics/www
-#               hreflang: en-CA
-#         extents:
-#             spatial:
-#                 bbox: [-142, 42, -52, 84]
-#                 crs: http://www.opengis.net/def/crs/OGC/1.3/CRS84
-#             temporal:
-#                 begin: 1850-01-01T00:00:00Z
-#                 end: null # or empty
-#         providers:
-#             - type: feature
-#               default: true
-#               name: msc_pygeoapi.provider.elasticsearch.ElasticsearchProvider
-#               data: http://localhost:9200/hydrometric_stations
-#               id_field: IDENTIFIER
-
-#     hydrometric-daily-mean:
-#         type: collection
-#         title: Daily Mean of Water Level or Flow
-#         description: The daily mean is the average of all unit values for a given day.
-#         keywords: [Daily, Daily Mean, Water Level, Flow, Discharge]
-#         crs:
-#             - CRS84
-#         links:
-#             - type: text/html
-#               rel: canonical
-#               title: Water Level and Flow - Environment Canada
-#               href: https://wateroffice.ec.gc.ca
-#               hreflang: en-CA
-#             - type: text/html
-#               rel: canonical
-#               title: Niveau d'eau et débit - Environnement Canada
-#               href: https://wateroffice.ec.gc.ca/index_f.html
-#               hreflang: fr-CA
-#             - type: text/html
-#               rel: download
-#               title: "National water data archive: HYDAT - Canada.ca"
-#               href: https://www.canada.ca/en/environment-climate-change/services/water-overview/quantity/monitoring/survey/data-products-services/national-archive-hydat.html
-#               hreflang: en-CA
-#             - type: text/html
-#               rel: download
-#               title: "Archives nationales des données hydrologiques : HYDAT - Canada.ca"
-#               href: https://www.canada.ca/fr/environnement-changement-climatique/services/eau-apercu/volume/surveillance/releves/produits-donnees-services/archives-nationales-hydat.html
-#               hreflang: fr-CA
-#             - type: application/zip
-#               rel: download
-#               title: download data
-#               href: https://collaboration.cmc.ec.gc.ca/cmc/hydrometrics/www
-#               hreflang: en-CA
-#         extents:
-#             spatial:
-#                 bbox: [-142, 42, -52, 84]
-#                 crs: http://www.opengis.net/def/crs/OGC/1.3/CRS84
-#             temporal:
-#                 begin: 1850-01-01T00:00:00Z
-#                 end: null # or empty
-#         providers:
-#             - type: feature
-#               default: true
-#               name: msc_pygeoapi.provider.elasticsearch.ElasticsearchProvider
-#               data: http://localhost:9200/hydrometric_daily_mean
-#               id_field: IDENTIFIER
-#               time_field: DATE
-#               properties:
-#                   - IDENTIFIER
-#                   - STATION_NAME
-#                   - STATION_NUMBER
-#                   - PROV_TERR_STATE_LOC
-#                   - DATE
-#                   - LEVEL
-#                   - DISCHARGE
-#                   - DISCHARGE_SYMBOL_EN
-#                   - DISCHARGE_SYMBOL_FR
-#                   - LEVEL_SYMBOL_EN
-#                   - LEVEL_SYMBOL_FR
-
-#     hydrometric-monthly-mean:
-#         type: collection
-#         title: Monthly Mean of Water Level or Flow
-#         description: The monthly mean is the average of daily mean values for a given month.
-#         keywords: [Monthly, Monthly Mean, Water Level, Flow, Discharge]
-#         crs:
-#             - CRS84
-#         links:
-#             - type: text/html
-#               rel: canonical
-#               title: Water Level and Flow - Environment Canada
-#               href: https://wateroffice.ec.gc.ca
-#               hreflang: en-CA
-#             - type: text/html
-#               rel: canonical
-#               title: Niveau d'eau et débit - Environnement Canada
-#               href: https://wateroffice.ec.gc.ca/index_f.html
-#               hreflang: fr-CA
-#             - type: text/html
-#               rel: download
-#               title: "National water data archive: HYDAT - Canada.ca"
-#               href: https://www.canada.ca/en/environment-climate-change/services/water-overview/quantity/monitoring/survey/data-products-services/national-archive-hydat.html
-#             - type: text/html
-#               rel: download
-#               title: "Archives nationales des données hydrologiques : HYDAT - Canada.ca"
-#               href: https://www.canada.ca/fr/environnement-changement-climatique/services/eau-apercu/volume/surveillance/releves/produits-donnees-services/archives-nationales-hydat.html
-#               hreflang: fr-CA
-#             - type: application/zip
-#               rel: download
-#               title: download data
-#               href: https://collaboration.cmc.ec.gc.ca/cmc/hydrometrics/www
-#               hreflang: en-CA
-#         extents:
-#             spatial:
-#                 bbox: [-142, 42, -52, 84]
-#                 crs: http://www.opengis.net/def/crs/OGC/1.3/CRS84
-#             temporal:
-#                 begin: 1850-01-01T00:00:00Z
-#                 end: null # or empty
-#         providers:
-#             - type: feature
-#               default: true
-#               name: msc_pygeoapi.provider.elasticsearch.ElasticsearchProvider
-#               data: http://localhost:9200/hydrometric_monthly_mean
-#               id_field: IDENTIFIER
-#               time_field: DATE
-#               properties:
-#                   - IDENTIFIER
-#                   - STATION_NAME
-#                   - STATION_NUMBER
-#                   - PROV_TERR_STATE_LOC
-#                   - DATE
-#                   - MONTHLY_MEAN_LEVEL
-#                   - MONTHLY_MEAN_DISCHARGE
-
-#     hydrometric-annual-statistics:
-#         type: collection
-#         title: Annual Maximum and Minimum Daily Water Level or Flow
-#         description: The annual maximum and minimum daily data are the maximum and minimum daily mean values for a given year.
-#         keywords: [Annual maximum, Annual Minimum, Water Level, Flow, Discharge]
-#         crs:
-#             - CRS84
-#         links:
-#             - type: text/html
-#               rel: canonical
-#               title: Water Level and Flow - Environment Canada
-#               href: https://wateroffice.ec.gc.ca
-#               hreflang: en-CA
-#             - type: text/html
-#               rel: canonical
-#               title: Niveau d'eau et débit - Environnement Canada
-#               href: https://wateroffice.ec.gc.ca/index_f.html
-#               hreflang: fr-CA
-#             - type: text/html
-#               rel: download
-#               title: "National water data archive: HYDAT - Canada.ca"
-#               href: https://www.canada.ca/en/environment-climate-change/services/water-overview/quantity/monitoring/survey/data-products-services/national-archive-hydat.html
-#               hreflang: en-CA
-#             - type: text/html
-#               rel: download
-#               title: "Archives nationales des données hydrologiques : HYDAT - Canada.ca"
-#               href: https://www.canada.ca/fr/environnement-changement-climatique/services/eau-apercu/volume/surveillance/releves/produits-donnees-services/archives-nationales-hydat.html
-#               hreflang: fr-CA
-#             - type: application/zip
-#               rel: download
-#               title: download data
-#               href: https://collaboration.cmc.ec.gc.ca/cmc/hydrometrics/www
-#               hreflang: en-CA
-#         extents:
-#             spatial:
-#                 bbox: [-142, 42, -52, 84]
-#                 crs: http://www.opengis.net/def/crs/OGC/1.3/CRS84
-#             temporal:
-#                 begin: 1850-01-01T00:00:00Z
-#                 end: null # or empty
-#         providers:
-#             - type: feature
-#               default: true
-#               name: msc_pygeoapi.provider.elasticsearch.ElasticsearchProvider
-#               data: http://localhost:9200/hydrometric_annual_statistics
-#               id_field: IDENTIFIER
-#               time_field: MAX_DATE
-#               properties:
-#                   - IDENTIFIER
-#                   - STATION_NAME
-#                   - STATION_NUMBER
-#                   - PROV_TERR_STATE_LOC
-#                   - DATA_TYPE_EN
-#                   - DATA_TYPE_FR
-#                   - MAX_DATE
-#                   - MAX_SYMBOL_EN
-#                   - MAX_SYMBOL_FR
-#                   - MAX_VALUE
-#                   - MIN_DATE
-#                   - MIN_SYMBOL_EN
-#                   - MIN_SYMBOL_FR
-#                   - MIN_VALUE
-
-#     hydrometric-annual-peaks:
-#         type: collection
-#         title: Annual Maximum and Minimum Instantaneous Water Level or Flow
-#         description: The annual maximum and minimum instantaneous data are the maximum and minimum instantaneous values for a given year.
-#         keywords: [Annual maximum, Annual Minimum, Water Level, Flow, Discharge]
-#         crs:
-#             - CRS84
-#         links:
-#             - type: text/html
-#               rel: canonical
-#               title: Water Level and Flow - Environment Canada
-#               href: https://wateroffice.ec.gc.ca
-#               hreflang: en-CA
-#             - type: text/html
-#               rel: canonical
-#               title: Niveau d'eau et débit - Environnement Canada
-#               href: https://wateroffice.ec.gc.ca/index_f.html
-#               hreflang: fr-CA
-#             - type: text/html
-#               rel: download
-#               title: "National water data archive: HYDAT - Canada.ca"
-#               href: https://www.canada.ca/en/environment-climate-change/services/water-overview/quantity/monitoring/survey/data-products-services/national-archive-hydat.html
-#               hreflang: en-CA
-#             - type: text/html
-#               rel: download
-#               title: "Archives nationales des données hydrologiques : HYDAT - Canada.ca"
-#               href: https://www.canada.ca/fr/environnement-changement-climatique/services/eau-apercu/volume/surveillance/releves/produits-donnees-services/archives-nationales-hydat.html
-#               hreflang: fr-CA
-#             - type: application/zip
-#               rel: download
-#               title: download data
-#               href: https://collaboration.cmc.ec.gc.ca/cmc/hydrometrics/www
-#               hreflang: en-CA
-#         extents:
-#             spatial:
-#                 bbox: [-142, 42, -52, 84]
-#                 crs: http://www.opengis.net/def/crs/OGC/1.3/CRS84
-#             temporal:
-#                 begin: 1850-01-01T00:00:00Z
-#                 end: null # or empty
-#         providers:
-#             - type: feature
-#               default: true
-#               name: msc_pygeoapi.provider.elasticsearch.ElasticsearchProvider
-#               data: http://localhost:9200/hydrometric_annual_peaks
-#               id_field: IDENTIFIER
-#               time_field: DATE
-#               properties:
-#                   - DATE
-#                   - IDENTIFIER
-#                   - STATION_NAME
-#                   - STATION_NUMBER
-#                   - PROV_TERR_STATE_LOC
-#                   - TIMEZONE_OFFSET
-#                   - DATA_TYPE_EN
-#                   - DATA_TYPE_FR
-#                   - PEAK_CODE_EN
-#                   - PEAK_CODE_FR
-#                   - UNITS_EN
-#                   - UNITS_FR
-#                   - SYMBOL_EN
-#                   - SYMBOL_FR
-#                   - PEAK
-
-#     hydrometric-realtime:
-#         type: collection
-#         title: Real-time hydrometric data
-#         description: Real-time water level and flow (discharge) data collected at over 2100 hydrometric stations across Canada (last 30 days).
-#         keywords: [Real-Time, Water Level, Flow, Discharge]
-#         crs:
-#             - CRS84
-#         links:
-#             - type: text/html
-#               rel: canonical
-#               title: Water Level and Flow - Environment Canada
-#               href: https://wateroffice.ec.gc.ca
-#               hreflang: en-CA
-#             - type: text/html
-#               rel: canonical
-#               title: Niveau d'eau et débit - Environnement Canada
-#               href: https://wateroffice.ec.gc.ca/index_f.html
-#               hreflang: fr-CA
-#             - type: text/html
-#               rel: alternate
-#               title: Real-Time Hydrometric Data
-#               href: https://wateroffice.ec.gc.ca/mainmenu/real_time_data_index_e.html
-#               hreflang: en-CA
-#             - type: text/html
-#               rel: alternate
-#               title: Données hydrométriques en temps réel
-#               href: https://wateroffice.ec.gc.ca/mainmenu/real_time_data_index_f.html
-#               hreflang: fr-CA
-#         extents:
-#             spatial:
-#                 bbox: [-142, 42, -52, 84]
-#                 crs: http://www.opengis.net/def/crs/OGC/1.3/CRS84
-# #            temporal:
-# #                begin: null
-# #                end: null # or empty
-#         providers:
-#             - type: feature
-#               default: true
-#               name: msc_pygeoapi.provider.elasticsearch.ElasticsearchProvider
-#               data: http://localhost:9200/hydrometric_realtime.*
-#               id_field: IDENTIFIER
-#               time_field: DATETIME
-
-#     climate-normals:
-#         type: collection
-#         title: 1981-2010 Climate Normals
-#         description: Climate Normals are used to summarize or describe the average climatic conditions of a particular location. At the completion of each decade, Environment and Climate Change Canada updates its climate normals for as many locations and as many climatic characteristics as possible. The climate normals offered here are based on Canadian climate stations with at least 15 years of data between 1981 to 2010.
-#         keywords: [climate, normals]
-#         crs:
-#             - CRS84
-#         links:
-#             - type: text/html
-#               rel: canonical
-#               title: Climate Data Online
-#               href: https://climate.weather.gc.ca
-#               hreflang: en-CA
-#         extents:
-#             spatial:
-#                 bbox: [-142, 42, -52, 84]
-#                 crs: http://www.opengis.net/def/crs/OGC/1.3/CRS84
-#             temporal:
-#                 begin: 1981-01-01T00:00:00Z
-#                 end: 2010-12-31T00:00:00Z
-#         providers:
-#             - type: feature
-#               default: true
-#               name: msc_pygeoapi.provider.elasticsearch.ElasticsearchProvider
-#               data: http://localhost:9200/climate_normals_data
-#               id_field: ID
-#               time_field: DATE_CALCULATED
-#               properties:
-#                   - STATION_NAME
-#                   - CLIMATE_IDENTIFIER
-#                   - ID
-#                   - PERIOD
-#                   - CURRENT_FLAG
-#                   - NORMAL_CODE
-#                   - NORMAL_ID
-#                   - PUBLICATION_CODE
-#                   - DATE_CALCULATED
-#                   - FIRST_OCCURRENCE_DATE
-#                   - PROVINCE_CODE
-#                   - PERIOD_BEGIN
-#                   - PERIOD_END
-#                   - FIRST_YEAR
-#                   - FIRST_YEAR_NORMAL_PERIOD
-#                   - LAST_YEAR
-#                   - LAST_YEAR_NORMAL_PERIOD
-#                   - YEAR_COUNT_NORMAL_PERIOD
-#                   - TOTAL_OBS_COUNT
-#                   - OCCURRENCE_COUNT
-#                   - MAX_DURATION_MISSING_YEARS
-#                   - PERCENT_OF_POSSIBLE_OBS
-#                   - E_NORMAL_ELEMENT_NAME
-#                   - F_NORMAL_ELEMENT_NAME
-#                   - MONTH
-#                   - VALUE
-
-#     climate-stations:
-#         type: collection
-#         title: Climate Stations
-#         description: Climate observations are derived from two sources of data. The first are Daily Climate Stations producing one or two observations per day of temperature, precipitation. The second are hourly stations that typically produce more weather elements e.g. wind or snow on ground.
-#         keywords: [climate, stations]
-#         crs:
-#             - CRS84
-#         links:
-#             - type: text/html
-#               rel: canonical
-#               title: Climate Data Online
-#               href: https://climate.weather.gc.ca
-#               hreflang: en-CA
-#         extents:
-#             spatial:
-#                 bbox: [-142, 42, -52, 84]
-#                 crs: http://www.opengis.net/def/crs/OGC/1.3/CRS84
-#             temporal:
-#                 begin: 1969-01-01T00:00:00Z
-#                 end: null # or empty
-#         providers:
-#             - type: feature
-#               default: true
-#               name: msc_pygeoapi.provider.elasticsearch.ElasticsearchProvider
-#               data: http://localhost:9200/climate_station_information
-#               id_field: CLIMATE_IDENTIFIER
-
-#     climate-monthly:
-#         type: collection
-#         title: Monthly Climate Observation Summaries
-#         description: A cross-country summary of the averages and extremes for the month, including precipitation totals, max-min temperatures, and degree days. This data is available from stations that produce daily data.
-#         keywords: [Climate, Climate archives, Climate change]
-#         crs:
-#             - CRS84
-#         links:
-#             - type: text/html
-#               rel: canonical
-#               title: Climate Data Online
-#               href: https://climate.weather.gc.ca
-#               hreflang: en-CA
-#         extents:
-#             spatial:
-#                 bbox: [-142, 42, -52, 84]
-#                 crs: http://www.opengis.net/def/crs/OGC/1.3/CRS84
-#             temporal:
-#                 begin: 1865-01-01T00:00:00Z
-#                 end: null # or empty
-#         providers:
-#             - type: feature
-#               default: true
-#               name: msc_pygeoapi.provider.elasticsearch.ElasticsearchProvider
-#               data: http://localhost:9200/climate_public_climate_summary
-#               id_field: ID
-#               time_field: LOCAL_DATE
-#               properties:
-#                   - LATITUDE
-#                   - LONGITUDE
-#                   - STATION_NAME
-#                   - CLIMATE_IDENTIFIER
-#                   - ID
-#                   - LOCAL_DATE
-#                   - LAST_UPDATED
-#                   - PROVINCE_CODE
-#                   - ENG_PROVINCE_NAME
-#                   - FRE_PROVINCE_NAME
-#                   - LOCAL_YEAR
-#                   - LOCAL_MONTH
-#                   - NORMAL_MEAN_TEMPERATURE
-#                   - MEAN_TEMPERATURE
-#                   - DAYS_WITH_VALID_MEAN_TEMP
-#                   - MIN_TEMPERATURE
-#                   - DAYS_WITH_VALID_MIN_TEMP
-#                   - MAX_TEMPERATURE
-#                   - DAYS_WITH_VALID_MAX_TEMP
-#                   - NORMAL_PRECIPITATION
-#                   - TOTAL_PRECIPITATION
-#                   - DAYS_WITH_VALID_PRECIP
-#                   - DAYS_WITH_PRECIP_GE_1MM
-#                   - NORMAL_SNOWFALL
-#                   - TOTAL_SNOWFALL
-#                   - DAYS_WITH_VALID_SNOWFALL
-#                   - SNOW_ON_GROUND_LAST_DAY
-#                   - NORMAL_SUNSHINE
-#                   - BRIGHT_SUNSHINE
-#                   - DAYS_WITH_VALID_SUNSHINE
-#                   - COOLING_DEGREE_DAYS
-#                   - HEATING_DEGREE_DAYS
-
-#     climate-daily:
-#         type: collection
-#         title: Daily Climate Observations
-#         description: "Daily climate observations are derived from two sources of data. The first are Daily Climate Stations producing one or two observations per day of temperature, precipitation. The second are hourly stations that typically produce more weather elements e.g. wind or snow on ground. Only a subset of the total stations is shown due to size limitations. The criteria for station selection are listed as below. The priorities for inclusion are as follows: (1) Station is currently operational, (2) Stations with long periods of record, (3) Stations that are co-located with the categories above and supplement the period of record"
-#         keywords: [Climate, Climate archives, Climate change]
-#         crs:
-#             - CRS84
-#         links:
-#             - type: text/html
-#               rel: canonical
-#               title: Climate Data Online
-#               href: https://climate.weather.gc.ca
-#               hreflang: en-CA
-#         extents:
-#             spatial:
-#                 bbox: [-142, 42, -52, 84]
-#                 crs: http://www.opengis.net/def/crs/OGC/1.3/CRS84
-#             temporal:
-#                 begin: 1840-01-01T00:00:00Z
-#                 end: null # or empty
-#         providers:
-#             - type: feature
-#               default: true
-#               name: msc_pygeoapi.provider.elasticsearch.ElasticsearchProvider
-#               data: http://localhost:9200/climate_public_daily_data
-#               id_field: ID
-#               time_field: LOCAL_DATE
-#               properties:
-#                   - STATION_NAME
-#                   - CLIMATE_IDENTIFIER
-#                   - ID
-#                   - LOCAL_DATE
-#                   - PROVINCE_CODE
-#                   - LOCAL_YEAR
-#                   - LOCAL_MONTH
-#                   - LOCAL_DAY
-#                   - MEAN_TEMPERATURE
-#                   - MEAN_TEMPERATURE_FLAG
-#                   - MIN_TEMPERATURE
-#                   - MIN_TEMPERATURE_FLAG
-#                   - MAX_TEMPERATURE
-#                   - MAX_TEMPERATURE_FLAG
-#                   - TOTAL_PRECIPITATION
-#                   - TOTAL_PRECIPITATION_FLAG
-#                   - TOTAL_RAIN
-#                   - TOTAL_RAIN_FLAG
-#                   - TOTAL_SNOW
-#                   - TOTAL_SNOW_FLAG
-#                   - SNOW_ON_GROUND
-#                   - SNOW_ON_GROUND_FLAG
-#                   - DIRECTION_MAX_GUST
-#                   - DIRECTION_MAX_GUST_FLAG
-#                   - SPEED_MAX_GUST
-#                   - SPEED_MAX_GUST_FLAG
-#                   - COOLING_DEGREE_DAYS
-#                   - COOLING_DEGREE_DAYS_FLAG
-#                   - HEATING_DEGREE_DAYS
-#                   - HEATING_DEGREE_DAYS_FLAG
-#                   - MIN_REL_HUMIDITY
-#                   - MIN_REL_HUMIDITY_FLAG
-#                   - MAX_REL_HUMIDITY
-#                   - MAX_REL_HUMIDITY_FLAG
-
-#     climate-hourly:
-#         type: collection
-#         title: Hourly Climate Observations
-#         description: "Hourly climate observations are derived from the data source HLY01. These are stations that produce hourly meteorological observations, taken each hour of the day for the hours 00h-23h, for both daily (temperature, precipitation) and non-daily elements (station pressure, relative humidity, visibility). Only a subset of the total stations are shown due to size limitations. The stations were selected based on the following criteria: (1) Stations near cities with populations greater than 10,000, (2) Stations with long periods of record of at least 30 years of data, (3) Stations selected for the 1991-2020 WMO Normals, (4) Stations with RBCN designation not selected for 1991-2020 WMO Normals, and/or (5) Stations whose sum when joined with co-located/successor stations equates to a period of record of 30 years or greater."
-#         keywords: [Climate, Climate archives, Climate change]
-#         crs:
-#             - CRS84
-#         links:
-#             - type: text/html
-#               rel: canonical
-#               title: Climate Data Online
-#               href: https://climate.weather.gc.ca
-#               hreflang: en-CA
-#         extents:
-#             spatial:
-#                 bbox: [-142, 42, -52, 84]
-#                 crs: http://www.opengis.net/def/crs/OGC/1.3/CRS84
-#             temporal:
-#                 begin: 1953-01-01T00:00:00Z #TODO
-#                 end: null # or empty
-#         providers:
-#             - type: feature
-#               default: true
-#               name: msc_pygeoapi.provider.elasticsearch.ElasticsearchProvider
-#               data: http://localhost:9200/climate_public_hourly_data
-#               id_field: ID
-#               time_field: LOCAL_DATE
-#               properties:
-#                   - STATION_NAME
-#                   - CLIMATE_IDENTIFIER
-#                   - ID
-#                   - LOCAL_DATE
-#                   - PROVINCE_CODE
-#                   - LOCAL_YEAR
-#                   - LOCAL_MONTH
-#                   - LOCAL_DAY
-#                   - LOCAL_HOUR
-#                   - TEMP
-#                   - TEMP_FLAG
-#                   - DEW_POINT_TEMP
-#                   - DEW_POINT_TEMP_FLAG
-#                   - HUMIDEX
-#                   - HUMIDEX_FLAG
-#                   - PRECIP_AMOUNT
-#                   - PRECIP_AMOUNT_FLAG
-#                   - RELATIVE_HUMIDITY
-#                   - RELATIVE_HUMIDITY_FLAG
-#                   - STATION_PRESSURE
-#                   - STATION_PRESSURE_FLAG
-#                   - VISIBILITY
-#                   - VISIBILITY_FLAG
-#                   - WINDCHILL
-#                   - WINDCHILL_FLAG
-#                   - WIND_DIRECTION
-#                   - WIND_DIRECTION_FLAG
-#                   - WIND_SPEED
-#                   - WIND_SPEED_FLAG
-
-#     ahccd-stations:
-#         type: collection
-#         title: Adjusted and Homogenized Canadian Climate Data (AHCCD) Stations
-#         description: Climate station datasets that incorporate adjustments (derived from statistical procedures) to the original historical station data to account for discontinuities from non-climatic factors, such as instrument changes or station relocation.
-#         keywords: [ahccd, stations]
-#         crs:
-#             - CRS84
-#         links:
-#             - type: text/html
-#               rel: canonical
-#               title: Adjusted and Homogenized Canadian Climate Data (AHCCD)
-#               href: https://www.canada.ca/en/environment-climate-change/services/climate-change/science-research-data/climate-trends-variability/adjusted-homogenized-canadian-data.html
-#               hreflang: en-CA
-#         extents:
-#             spatial:
-#                 bbox: [-142, 42, -52, 84]
-#                 crs: http://www.opengis.net/def/crs/OGC/1.3/CRS84
-#         providers:
-#             - type: feature
-#               default: true
-#               name: msc_pygeoapi.provider.elasticsearch.ElasticsearchProvider
-#               data: http://localhost:9200/ahccd_stations
-#               id_field: identifier__identifiant
-
-#     ahccd-annual:
-#         type: collection
-#         title: Adjusted and Homogenized Canadian Climate Data (AHCCD) Annual
-#         description: Adjusted and Homogenized Canadian Climate Data (AHCCD) are climate station datasets that incorporate adjustments (derived from statistical procedures) to the original historical station data to account for discontinuities from non-climatic factors, such as instrument changes or station relocation. Data are provided for temperature, precipitation, pressure and wind speed. Station trend data are provided when available. Trends are calculated using the Theil-Sen method using the station's full period of available data. The availability of trends will vary by station; if more than 5 consecutive years are missing data or more than 10% of the data within the time series is missing, a trend was not calculated.
-#         keywords: [ahccd, annual]
-#         crs:
-#             - CRS84
-#         links:
-#             - type: text/html
-#               rel: canonical
-#               title: Adjusted and Homogenized Canadian Climate Data (AHCCD)
-#               href: https://www.canada.ca/en/environment-climate-change/services/climate-change/science-research-data/climate-trends-variability/adjusted-homogenized-canadian-data.html
-#               hreflang: en-CA
-#         extents:
-#             spatial:
-#                 bbox: [-142, 42, -52, 84]
-#                 crs: http://www.opengis.net/def/crs/OGC/1.3/CRS84
-#             temporal:
-#                 begin: 1840-01-01T00:00:00Z
-#                 end: 2020-12-31T23:59:59.999999Z
-#         providers:
-#             - type: feature
-#               default: true
-#               name: msc_pygeoapi.provider.elasticsearch.ElasticsearchProvider
-#               data: http://localhost:9200/ahccd_annual
-#               id_field: identifier__identifiant
-#               time_field: year__annee
-#               properties:
-#                   - lat__lat
-#                   - lon__long
-#                   - identifier__identifiant
-#                   - station_id__id_station
-#                   - period_group__groupe_periode
-#                   - period_value__valeur_periode
-#                   - province__province
-#                   - year__annee
-#                   - temp_mean__temp_moyenne
-#                   - temp_mean_units__temp_moyenne_unites
-#                   - temp_min__temp_min
-#                   - temp_min_units__temp_min_unites
-#                   - temp_max__temp_max
-#                   - temp_max_units__temp_max_unites
-#                   - total_precip__precip_totale
-#                   - total_precip_units__precip_totale_unites
-#                   - rain__pluie
-#                   - rain_units__pluie_unites
-#                   - snow__neige
-#                   - snow_units__neige_unites
-#                   - pressure_sea_level__pression_niveau_mer
-#                   - pressure_sea_level_units__pression_niveau_mer_unite
-#                   - pressure_station__pression_station
-#                   - pressure_station_units__pression_station_unites
-#                   - wind_speed__vitesse_vent
-#                   - wind_speed_units__vitesse_vent_unites
-
-#     ahccd-seasonal:
-#         type: collection
-#         title: Adjusted and Homogenized Canadian Climate Data (AHCCD) Seasonal
-#         description: Adjusted and Homogenized Canadian Climate Data (AHCCD) are climate station datasets that incorporate adjustments (derived from statistical procedures) to the original historical station data to account for discontinuities from non-climatic factors, such as instrument changes or station relocation. Data are provided for temperature, precipitation, pressure and wind speed. Station trend data are provided when available. Trends are calculated using the Theil-Sen method using the station's full period of available data. The availability of trends will vary by station; if more than 5 consecutive years are missing data or more than 10% of the data within the time series is missing, a trend was not calculated.
-#         keywords: [ahccd, seasonal]
-#         crs:
-#             - CRS84
-#         links:
-#             - type: text/html
-#               rel: canonical
-#               title: Adjusted and Homogenized Canadian Climate Data (AHCCD)
-#               href: https://www.canada.ca/en/environment-climate-change/services/climate-change/science-research-data/climate-trends-variability/adjusted-homogenized-canadian-data.html
-#               hreflang: en-CA
-#         extents:
-#             spatial:
-#                 bbox: [-142, 42, -52, 84]
-#                 crs: http://www.opengis.net/def/crs/OGC/1.3/CRS84
-#             temporal:
-#                 begin: 1840-01-01T00:00:00Z
-#                 end: 2020-12-31T23:59:59.999999Z
-#         providers:
-#             - type: feature
-#               default: true
-#               name: msc_pygeoapi.provider.elasticsearch.ElasticsearchProvider
-#               data: http://localhost:9200/ahccd_seasonal
-#               id_field: identifier__identifiant
-#               time_field: year__annee
-#               properties:
-#                   - lat__lat
-#                   - lon__long
-#                   - identifier__identifiant
-#                   - station_id__id_station
-#                   - period_value__valeur_periode
-#                   - period_group__groupe_periode
-#                   - province__province
-#                   - year__annee
-#                   - temp_mean__temp_moyenne
-#                   - temp_mean_units__temp_moyenne_unites
-#                   - temp_max__temp_max
-#                   - temp_max_units__temp_max_unites
-#                   - temp_min__temp_min
-#                   - temp_min_units__temp_min_unites
-#                   - total_precip__precip_totale
-#                   - total_precip_units__precip_totale_unites
-#                   - rain__pluie
-#                   - rain_units__pluie_unites
-#                   - snow__neige
-#                   - snow_units__neige_unites
-#                   - pressure_sea_level__pression_niveau_mer
-#                   - pressure_sea_level_units__pression_niveau_mer_unite
-#                   - pressure_station__pression_station
-#                   - pressure_station_units__pression_station_unites
-#                   - wind_speed__vitesse_vent
-#                   - wind_speed_units__vitesse_vent_unites
-
-#     ahccd-monthly:
-#         type: collection
-#         title: Adjusted and Homogenized Canadian Climate Data (AHCCD) Monthly
-#         description: Adjusted and Homogenized Canadian Climate Data (AHCCD) are climate station datasets that incorporate adjustments (derived from statistical procedures) to the original historical station data to account for discontinuities from non-climatic factors, such as instrument changes or station relocation. Data are provided for temperature, precipitation, pressure and wind speed. Station trend data are provided when available. Trends are calculated using the Theil-Sen method using the station's full period of available data. The availability of trends will vary by station; if more than 5 consecutive years are missing data or more than 10% of the data within the time series is missing, a trend was not calculated.
-#         keywords: [ahccd, monthly]
-#         crs:
-#             - CRS84
-#         links:
-#             - type: text/html
-#               rel: canonical
-#               title: Adjusted and Homogenized Canadian Climate Data (AHCCD)
-#               href: https://www.canada.ca/en/environment-climate-change/services/climate-change/science-research-data/climate-trends-variability/adjusted-homogenized-canadian-data.html
-#               hreflang: en-CA
-#         extents:
-#             spatial:
-#                 bbox: [-142, 42, -52, 84]
-#                 crs: http://www.opengis.net/def/crs/OGC/1.3/CRS84
-#             temporal:
-#                 begin: 1840-01-01T00:00:00Z
-#                 end: 2020-12-31T23:59:59.999999Z
-#         providers:
-#             - type: feature
-#               default: true
-#               name: msc_pygeoapi.provider.elasticsearch.ElasticsearchProvider
-#               data: http://localhost:9200/ahccd_monthly
-#               id_field: identifier__identifiant
-#               time_field: date
-#               properties:
-#                   - lat__lat
-#                   - lon__long
-#                   - identifier__identifiant
-#                   - station_id__id_station
-#                   - period_value__valeur_periode
-#                   - period_group__groupe_periode
-#                   - province__province
-#                   - date
-#                   - temp_mean__temp_moyenne
-#                   - temp_mean_units__temp_moyenne_unites
-#                   - temp_max__temp_max
-#                   - temp_max_units__temp_max_unites
-#                   - temp_min__temp_min
-#                   - temp_min_units__temp_min_unites
-#                   - total_precip__precip_totale
-#                   - total_precip_units__precip_totale_unites
-#                   - rain__pluie
-#                   - rain_units__pluie_unites
-#                   - snow__neige
-#                   - snow_units__neige_unites
-#                   - pressure_sea_level__pression_niveau_mer
-#                   - pressure_sea_level_units__pression_niveau_mer_unite
-#                   - pressure_station__pression_station
-#                   - pressure_station_units__pression_station_unites
-#                   - wind_speed__vitesse_vent
-#                   - wind_speed_units__vitesse_vent_unites
-
-
-#     ahccd-trends:
-#         type: collection
-#         title: Adjusted and Homogenized Canadian Climate Data (AHCCD) Trends
-#         description: Adjusted and Homogenized Canadian Climate Data (AHCCD) are climate station datasets that incorporate adjustments (derived from statistical procedures) to the original historical station data to account for discontinuities from non-climatic factors, such as instrument changes or station relocation. Data are provided for temperature, precipitation, pressure and wind speed. Station trend data are provided when available. Trends are calculated using the Theil-Sen method using the station's full period of available data. The availability of trends will vary by station; if more than 5 consecutive years are missing data or more than 10% of the data within the time series is missing, a trend was not calculated.
-#         keywords: [ahccd, trends]
-#         crs:
-#             - CRS84
-#         links:
-#             - type: text/html
-#               rel: canonical
-#               title: Adjusted and Homogenized Canadian Climate Data (AHCCD)
-#               href: https://www.canada.ca/en/environment-climate-change/services/climate-change/science-research-data/climate-trends-variability/adjusted-homogenized-canadian-data.html
-#               hreflang: en-CA
-#         extents:
-#             spatial:
-#                 bbox: [-142, 42, -52, 84]
-#                 crs: http://www.opengis.net/def/crs/OGC/1.3/CRS84
-#             temporal:
-#                 begin: 1840-01-01T00:00:00Z
-#                 end: 2020-12-31T23:59:59.999999Z
-#         providers:
-#             - type: feature
-#               default: true
-#               name: msc_pygeoapi.provider.elasticsearch.ElasticsearchProvider
-#               data: http://localhost:9200/ahccd_trends
-#               id_field: identifier__identifiant
-#               properties:
-#                   - identifier__identifiant
-#                   - station_id__id_station
-#                   - station_name__nom_station
-#                   - joined__rejoint
-#                   - elevation__elevation
-#                   - period__periode
-#                   - province__province
-#                   - year_range__annees
-#                   - measurement_type__type_mesure
-#                   - trend_value__valeur_tendance
-
-#     swob-realtime:
-#         type: collection
-#         title: Surface Weather Observations
-#         description: Surface Observations measured at the automatic and manual stations of the Environment and Climate Change Canada and partners networks, either for a single station, or for the stations of specific provinces and territories (last 30 days)
-#         keywords: [surface, observations, weather, realtime]
-#         crs:
-#             - CRS84
-#         links:
-#             - type: text/html
-#               rel: canonical
-#               title: Data and products of in situ observations
-#               href: https://eccc-msc.github.io/open-data/msc-data/obs_station/readme_obs_insitu_swobdatamart_en
-#               hreflang: en-CA
-#             - type: text/html
-#               rel: canonical
-#               title: Données et produits d'observations aux stations
-#               href: https://eccc-msc.github.io/open-data/msc-data/obs_station/readme_obs_insitu_swobdatamart_fr
-#               hreflang: fr-CA
-#         extents:
-#             spatial:
-#                 bbox: [-142, 42, -52, 84]
-#                 crs: http://www.opengis.net/def/crs/OGC/1.3/CRS84
-#             temporal:
-#                 begin: null
-#                 end: null # or empty
-#         providers:
-#             - type: feature
-#               name: msc_pygeoapi.provider.elasticsearch.ElasticsearchProvider
-#               data: http://localhost:9200/swob_realtime.*
-#               id_field: id
-#               time_field: date_tm-value
-
-#     ltce-stations:
-#         type: collection
-#         title:  Virtual Climate Stations (LTCE)
-#         description: A Virtual Climate station is the result of threading together climate data from proximate current and historical stations to construct a long term threaded data set. For the purpose of identifying and tabulating daily extremes of record for temperature, precipitation and snowfall, the Meteorological Service of Canada has threaded or put together data from closely related stations to compile a long time series of data for about 750 locations in Canada to monitor for record-breaking weather. The length of the time series of virtual stations is often greater than 100 years. A Virtual Climate station is always named for an “Area” rather than a point, e.g. Winnipeg Area, to indicate that the data are drawn from that area(within a 20km radius from the urban center) rather than a single precise location.
-#         keywords: [Weather and Climate, Atmosphere, Climate]
-#         crs:
-#             - CRS84
-#         links: []  # TODO
-#         extents:
-#             spatial:
-#                 bbox: [-140.8689, 42.04301, -52.70000, 82.51778]
-#                 crs: http://www.opengis.net/def/crs/OGC/1.3/CRS84
-#             temporal:
-#                 begin: 1840-03-01
-#                 end: null # or empty
-#         providers:
-#             - type: feature
-#               name: msc_pygeoapi.provider.elasticsearch.ElasticsearchProvider
-#               data: http://localhost:9200/ltce_stations
-#               id_field: IDENTIFIER
-
-#     ltce-temperature:
-#         type: collection
-#         title: Daily Extremes of Records (LTCE) – Temperature
-#         description: "Anomalous weather resulting in Temperature and Precipitation extremes occurs almost every day somewhere in Canada. For the purpose of identifying and tabulating daily extremes of record for temperature, precipitation and snowfall, the Meteorological Service of Canada has threaded or put together data from closely related stations to compile a long time series of data for about 750 locations in Canada to monitor for record-breaking weather. Virtual Climate stations correspond with the city pages of weather.gc.ca. This data provides the daily extremes of record for Temperature for each day of the year. Daily elements include: High Maximum, Low Maximum, High Minimum, Low Minimum."
-#         keywords: [Weather and Climate, Atmosphere, Climate]
-#         crs:
-#             - CRS84
-#         links: []  # TODO
-#         extents:
-#             spatial:
-#                 bbox: [-140.8689, 42.04301, -52.70000, 82.51778]
-#                 crs: http://www.opengis.net/def/crs/OGC/1.3/CRS84
-#             temporal:
-#                 begin: 1840-03-01
-#                 end: null # or empty
-#         providers:
-#             - type: feature
-#               name: msc_pygeoapi.provider.elasticsearch.ElasticsearchProvider
-#               data: http://localhost:9200/ltce_temp_extremes
-#               id_field: IDENTIFIER
-#               properties:
-#                   - WXO_CITY_CODE
-#                   - VIRTUAL_STATION_NAME_E
-#                   - VIRTUAL_STATION_NAME_F
-#                   - VIRTUAL_CLIMATE_ID
-#                   - LOCAL_MONTH
-#                   - LOCAL_DAY
-#                   - RECORD_HIGH_MAX_TEMP
-#                   - RECORD_HIGH_MAX_TEMP_YR
-#                   - PREV_RECORD_HIGH_MAX_TEMP
-#                   - PREV_RECORD_HIGH_MAX_TEMP_YR
-#                   - RECORD_LOW_MAX_TEMP
-#                   - RECORD_LOW_MAX_TEMP_YR
-#                   - PREV_RECORD_LOW_MAX_TEMP
-#                   - PREV_RECORD_LOW_MAX_TEMP_YR
-#                   - RECORD_LOW_MIN_TEMP
-#                   - RECORD_LOW_MIN_TEMP_YR
-#                   - PREV_RECORD_LOW_MIN_TEMP
-#                   - PREV_RECORD_LOW_MIN_TEMP_YR
-#                   - RECORD_HIGH_MIN_TEMP
-#                   - RECORD_HIGH_MIN_TEMP_YR
-#                   - PREV_RECORD_HIGH_MIN_TEMP
-#                   - PREV_RECORD_HIGH_MIN_TEMP_YR
-#                   - FIRST_HIGH_MAX_TEMP
-#                   - FIRST_HIGH_MAX_TEMP_YEAR
-#                   - SECOND_HIGH_MAX_TEMP
-#                   - SECOND_HIGH_MAX_TEMP_YEAR
-#                   - THIRD_HIGH_MAX_TEMP
-#                   - THIRD_HIGH_MAX_TEMP_YEAR
-#                   - FOURTH_HIGH_MAX_TEMP
-#                   - FOURTH_HIGH_MAX_TEMP_YEAR
-#                   - FIFTH_HIGH_MAX_TEMP
-#                   - FIFTH_HIGH_MAX_TEMP_YEAR
-#                   - FIRST_LOW_MAX_TEMP
-#                   - FIRST_LOW_MAX_TEMP_YEAR
-#                   - SECOND_LOW_MAX_TEMP
-#                   - SECOND_LOW_MAX_TEMP_YEAR
-#                   - THIRD_LOW_MAX_TEMP
-#                   - THIRD_LOW_MAX_TEMP_YEAR
-#                   - FOURTH_LOW_MAX_TEMP
-#                   - FOURTH_LOW_MAX_TEMP_YEAR
-#                   - FIFTH_LOW_MAX_TEMP
-#                   - FIFTH_LOW_MAX_TEMP_YEAR
-#                   - FIRST_HIGH_MIN_TEMP
-#                   - FIRST_HIGH_MIN_TEMP_YEAR
-#                   - SECOND_HIGH_MIN_TEMP
-#                   - SECOND_HIGH_MIN_TEMP_YEAR
-#                   - THIRD_HIGH_MIN_TEMP
-#                   - THIRD_HIGH_MIN_TEMP_YEAR
-#                   - FOURTH_HIGH_MIN_TEMP
-#                   - FOURTH_HIGH_MIN_TEMP_YEAR
-#                   - FIFTH_HIGH_MIN_TEMP
-#                   - FIFTH_HIGH_MIN_TEMP_YEAR
-#                   - FIRST_LOW_MIN_TEMP
-#                   - FIRST_LOW_MIN_TEMP_YEAR
-#                   - SECOND_LOW_MIN_TEMP
-#                   - SECOND_LOW_MIN_TEMP_YEAR
-#                   - THIRD_LOW_MIN_TEMP
-#                   - THIRD_LOW_MIN_TEMP_YEAR
-#                   - FOURTH_LOW_MIN_TEMP
-#                   - FOURTH_LOW_MIN_TEMP_YEAR
-#                   - FIFTH_LOW_MIN_TEMP
-#                   - FIFTH_LOW_MIN_TEMP_YEAR
-#                   - PROVINCE_CODE                  
-#                   - MIN_TEMP_RECORD_BEGIN
-#                   - MIN_TEMP_RECORD_END
-#                   - MAX_TEMP_RECORD_BEGIN
-#                   - MAX_TEMP_RECORD_END
-#                   - IDENTIFIER
-#                   - LAST_UPDATED
-
-#     ltce-precipitation:
-#         type: collection
-#         title: Daily Extremes of Records (LTCE) – Precipitation
-#         description: "Anomalous weather resulting in Temperature and Precipitation extremes occurs almost every day somewhere in Canada. For the purpose of identifying and tabulating daily extremes of record for temperature, precipitation and snowfall, the Meteorological Service of Canada has threaded or put together data from closely related stations to compile a long time series of data for about 750 locations in Canada to monitor for record-breaking weather. Virtual Climate stations correspond with the city pages of weather.gc.ca. This data provides the daily extremes of record for Precipitation for each day of the year. Daily elements include: Greatest Precipitation."
-#         keywords: [Weather and Climate, Atmosphere, Climate]
-#         crs:
-#             - CRS84
-#         links: []  # TODO
-#         extents:
-#             spatial:
-#                 bbox: [-140.8675, 42.04307, -52.70000, 82.51778]
-#                 crs: http://www.opengis.net/def/crs/OGC/1.3/CRS84
-#             temporal:
-#                 begin: 1840-05-01
-#                 end: null # or empty
-#         providers:
-#             - type: feature
-#               name: msc_pygeoapi.provider.elasticsearch.ElasticsearchProvider
-#               data: http://localhost:9200/ltce_precip_extremes
-#               id_field: IDENTIFIER
-#               properties:
-#                   - WXO_CITY_CODE
-#                   - VIRTUAL_STATION_NAME_E
-#                   - VIRTUAL_STATION_NAME_F
-#                   - VIRTUAL_CLIMATE_ID
-#                   - LOCAL_MONTH
-#                   - LOCAL_DAY
-#                   - RECORD_PRECIPITATION
-#                   - RECORD_PRECIPITATION_YR
-#                   - PREV_RECORD_PRECIPITATION
-#                   - PREV_RECORD_PRECIPITATION_YR
-#                   - FIRST_PRECIPITATION
-#                   - FIRST_PRECIPITATION_YEAR
-#                   - SECOND_PRECIPITATION
-#                   - SECOND_PRECIPITATION_YEAR
-#                   - THIRD_PRECIPITATION
-#                   - THIRD_PRECIPITATION_YEAR
-#                   - FOURTH_PRECIPITATION
-#                   - FOURTH_PRECIPITATION_YEAR
-#                   - FIFTH_PRECIPITATION
-#                   - FIFTH_PRECIPITATION_YEAR
-#                   - PROVINCE_CODE
-#                   - RECORD_BEGIN
-#                   - RECORD_END
-#                   - IDENTIFIER
-
-#     ltce-snowfall:
-#         type: collection
-#         title: Daily Extremes of Records (LTCE) – Snowfall
-#         description: "Anomalous weather resulting in Temperature and Precipitation extremes occurs almost every day somewhere in Canada. For the purpose of identifying and tabulating daily extremes of record for temperature, precipitation and snowfall, the Meteorological Service of Canada has threaded or put together data from closely related stations to compile a long time series of data for about 750 locations in Canada to monitor for record-breaking weather. Virtual Climate stations correspond with the city pages of weather.gc.ca. This data provides the daily extremes of record for Snowfall for each day of the year. Daily elements include: Greatest Snowfall."
-#         keywords: [Weather and Climate, Atmosphere, Climate]
-#         crs:
-#             - CRS84
-#         links: []  # TODO
-#         extents:
-#             spatial:
-#                 bbox: [-140.8675, 42.04307, -52.70000, 82.51778]
-#                 crs: http://www.opengis.net/def/crs/OGC/1.3/CRS84
-#             temporal:
-#                 begin: 1840-05-01
-#                 end: null # or empty
-#         providers:
-#             - type: feature
-#               name: msc_pygeoapi.provider.elasticsearch.ElasticsearchProvider
-#               data: http://localhost:9200/ltce_snow_extremes
-#               id_field: IDENTIFIER
-#               properties:
-#                   - WXO_CITY_CODE
-#                   - VIRTUAL_STATION_NAME_E
-#                   - VIRTUAL_STATION_NAME_F
-#                   - VIRTUAL_CLIMATE_ID
-#                   - LOCAL_MONTH
-#                   - LOCAL_DAY
-#                   - RECORD_SNOWFALL
-#                   - RECORD_SNOWFALL_YR
-#                   - PREV_RECORD_SNOWFALL
-#                   - PREV_RECORD_SNOWFALL_YR
-#                   - FIRST_SNOWFALL
-#                   - FIRST_SNOWFALL_YEAR
-#                   - SECOND_SNOWFALL
-#                   - SECOND_SNOWFALL_YEAR
-#                   - THIRD_SNOWFALL
-#                   - THIRD_SNOWFALL_YEAR
-#                   - FOURTH_SNOWFALL
-#                   - FOURTH_SNOWFALL_YEAR
-#                   - FIFTH_SNOWFALL
-#                   - FIFTH_SNOWFALL_YEAR
-#                   - PROVINCE_CODE
-#                   - RECORD_BEGIN
-#                   - RECORD_END
-#                   - IDENTIFIER
-
-#     aqhi-forecasts-realtime:
-#         type: collection
-#         title: Air Quality Health Index – Forecasts
-#         description: The Air Quality Health Index (AQHI) is a scale designed to help quantify the quality of the air in a certain region on a scale from 1 to 10. When the amount of air pollution is very high, the number is reported as 10+. It also includes a category that describes the health risk associated with the index reading (e.g. Low, Moderate, High, or Very High Health Risk). The AQHI is calculated based on the relative risks of a combination of common air pollutants that are known to harm human health, including ground-level ozone, particulate matter, and nitrogen dioxide. The AQHI formulation captures only the short term or acute health risk (exposure of hour or days at a maximum). The formulation of the AQHI may change over time to reflect new understanding associated with air pollution health effects. The AQHI is calculated from data observed in real time, without being verified (quality control).
-#         keywords: [air, quality, health, index, realtime, forecasts]
-#         crs:
-#             - CRS84
-#         links:
-#             - type: text/html
-#               rel: canonical
-#               title: Data and Products of the Air Quality Health Index (AQHI) observation and forecast
-#               href: https://eccc-msc.github.io/open-data/msc-data/aqhi/readme_aqhi_en/
-#               hreflang: en-CA
-#             - type: text/html
-#               rel: alternate
-#               title: Données et produits d'observations et prévisions qui sont générés pour le programme Cote Air Santé (CAS)
-#               href: https://eccc-msc.github.io/open-data/msc-data/aqhi/readme_aqhi_fr/
-#               hreflang: fr-CA
-#         extents:
-#             spatial:
-#                 bbox: [-141, 41.68, -52.62, 83.11]
-#                 crs: http://www.opengis.net/def/crs/OGC/1.3/CRS84
-#             temporal:
-#                 begin: 2013-01-01T00:00:00Z
-#                 end: null # or empty
-#         providers:
-#             - type: feature
-#               name: msc_pygeoapi.provider.elasticsearch.ElasticsearchProvider
-#               data: http://localhost:9200/aqhi-forecasts-realtime.*
-#               id_field: id
-#               time_field: publication_datetime
-
-#     aqhi-observations-realtime:
-#         type: collection
-#         title: Air Quality Health Index – Observations
-#         description: The Air Quality Health Index (AQHI) is a scale designed to help quantify the quality of the air in a certain region on a scale from 1 to 10. When the amount of air pollution is very high, the number is reported as 10+. It also includes a category that describes the health risk associated with the index reading (e.g. Low, Moderate, High, or Very High Health Risk). The AQHI is calculated based on the relative risks of a combination of common air pollutants that are known to harm human health, including ground-level ozone, particulate matter, and nitrogen dioxide. The AQHI formulation captures only the short term or acute health risk (exposure of hour or days at a maximum). The formulation of the AQHI may change over time to reflect new understanding associated with air pollution health effects. The AQHI is calculated from data observed in real time, without being verified (quality control).
-#         keywords: [air, quality, health, index, realtime, observations]
-#         crs:
-#             - CRS84
-#         links:
-#             - type: text/html
-#               rel: canonical
-#               title: Data and Products of the Air Quality Health Index (AQHI) observation and forecast
-#               href: https://eccc-msc.github.io/open-data/msc-data/aqhi/readme_aqhi_en/
-#               hreflang: en-CA
-#             - type: text/html
-#               rel: alternate
-#               title: Données et produits d'observations et prévisions qui sont générés pour le programme Cote Air Santé (CAS)
-#               href: https://eccc-msc.github.io/open-data/msc-data/aqhi/readme_aqhi_fr/
-#               hreflang: fr-CA
-#         extents:
-#             spatial:
-#                 bbox: [-141, 41.68, -52.62, 83.11]
-#                 crs: http://www.opengis.net/def/crs/OGC/1.3/CRS84
-#             temporal:
-#                 begin: 2013-01-01T00:00:00Z
-#                 end: null # or empty
-#         providers:
-#             - type: feature
-#               name: msc_pygeoapi.provider.elasticsearch.ElasticsearchProvider
-#               data: http://localhost:9200/aqhi-observations-realtime.*
-#               id_field: id
-#               time_field: observation_datetime
-
-#     msc-datamart:
-#         type: stac-collection
-#         title: MSC Datamart (experimental)
-#         description: MSC Datamart (experimental)
-#         keywords:
-#             - datamart
-#             - experimental
-#         links:
-#             - type: text/html
-#               rel: canonical
-#               title: information
-#               href: https://dd.weather.gc.ca
-#               hreflang: en-CA
-#         extents:
-#             spatial:
-#                 bbox: [-180,-90,180,90]
-#                 crs: http://www.opengis.net/def/crs/OGC/1.3/CRS84
-#         providers:
-#             - type: stac
-#               name: FileSystem
-#               data: /data/geomet/feeds/ddi
-#               file_types:
-#                   - .cap
-#                   - .grib2
-#                   - .nc
-#                   - .shp
-#                   - .Z
-
-#     bulletins-realtime:
-#         type: collection
-#         title: Real-time meteorological bulletins
-#         description: Real-time meteorological bulletins (last 140 days)
-#         keywords: [alphanumerical, binary, bulletins]
-#         crs:
-#             - CRS84
-#         links:
-#             - type: text/html
-#               rel: canonical
-#               title: information
-#               href: https://eccc-msc.github.io/open-data/msc-data/bulletins/readme_bulletins_en
-#               hreflang: en-CA
-#         extents:
-#             spatial:
-#                 bbox: [-180, -90, 180, 90]
-#                 crs: http://www.opengis.net/def/crs/OGC/1.3/CRS84
-#             temporal:
-#                 begin: 1840-05-01T00:00:00Z
-#                 end: null # or empty
-#         providers:
-#             - type: feature
-#               name: msc_pygeoapi.provider.elasticsearch.ElasticsearchProvider
-#               data: http://localhost:9200/bulletins.*
-#               id_field: identifier
-#               time_field: datetime
-
-#     climate:cmip5:projected:annual:anomaly:
-#         type: collection
-#         title: Projected annual anomaly CMIP5
-#         description: The Global climate model scenarios dataset is based on an ensemble of global climate model projections from the Coupled Model Intercomparison Project Phase 5 (CMIP5). Multi-model ensembles of modelled output (actual value) and projected change (anomaly) are available for historical simulations and three emission scenarios at a 1x1 degree grid resolution. Projected changes are expressed as anomalies with respect to the reference period of 1986-2005. A range of percentiles across the multi-model ensembles are available for download.
-#         keywords:
-#             - Projections
-#             - climate
-#             - climate change
-#             - percentiles
-#             - ensembles
-#             - climate model
-#             - precipitation
-#             - cmip5
-#             - Weather and Climate
-#             - Provide Climate Information Products and Services
-#             - Expand Scientific Knowledge for Climate Monitoring and Prediction
-#             - International
-#             - Climate
-#             - Climate change
-#         extents:
-#             spatial:
-#                 bbox: [-150,40,-45,90]
-#                 crs: http://www.opengis.net/def/crs/OGC/1.3/CRS84
-#         links:
-#             - type: text/html
-#               rel: canonical
-#               title: information
-#               href: https://open.canada.ca/data/en/dataset/eddd6eaf-34d7-4452-a994-3d928115a68b
-#               hreflang: en-CA
-#         providers:
-#             - type: coverage
-#               name: msc_pygeoapi.provider.climate_xarray.ClimateProvider
-#               data: /data/geomet/feeds/dd.ops/climate/cmip5/netcdf/scenarios/RCP2.6/annual/anomaly/CMIP5_rcp2.6_annual_anom_latlon1x1_*_pctl50_P1Y.nc
-#               x_field: lon
-#               y_field: lat
-#               time_field: time
-#               format:
-#                   name: NetCDF
-#                   mimetype: application/x-netcdf
-
-#     climate:cmip5:projected:seasonal:anomaly:
-#         type: collection
-#         title: Projected seasonal anomaly CMIP5
-#         description: The Global climate model scenarios dataset is based on an ensemble of global climate model projections from the Coupled Model Intercomparison Project Phase 5 (CMIP5). Multi-model ensembles of modelled output (actual value) and projected change (anomaly) are available for historical simulations and three emission scenarios at a 1x1 degree grid resolution. Projected changes are expressed as anomalies with respect to the reference period of 1986-2005. A range of percentiles across the multi-model ensembles are available for download.
-#         keywords:
-#             - Projections
-#             - climate
-#             - climate change
-#             - percentiles
-#             - ensembles
-#             - climate model
-#             - precipitation
-#             - cmip5
-#             - Weather and Climate
-#             - Provide Climate Information Products and Services
-#             - Expand Scientific Knowledge for Climate Monitoring and Prediction
-#             - International
-#             - Climate
-#             - Climate change
-#         extents:
-#             spatial:
-#                 bbox: [-150,40,-45,90]
-#                 crs: http://www.opengis.net/def/crs/OGC/1.3/CRS84
-#         links:
-#             - type: text/html
-#               rel: canonical
-#               title: information
-#               href: https://open.canada.ca/data/en/dataset/eddd6eaf-34d7-4452-a994-3d928115a68b
-#               hreflang: en-CA
-#         providers:
-#             - type: coverage
-#               name: msc_pygeoapi.provider.climate_xarray.ClimateProvider
-#               data: /data/geomet/feeds/dd.ops/climate/cmip5/netcdf/scenarios/RCP2.6/seasonal/DJF/anomaly/CMIP5_rcp2.6_DJF_anom_latlon1x1_*_pctl50_P1Y.nc
-#               x_field: lon
-#               y_field: lat
-#               time_field: time
-#               format:
-#                   name: NetCDF
-#                   mimetype: application/x-netcdf
-
-#     climate:cmip5:projected:monthly:anomaly:
-#         type: collection
-#         title: Projected monthly anomaly CMIP5
-#         description: The Global climate model scenarios dataset is based on an ensemble of global climate model projections from the Coupled Model Intercomparison Project Phase 5 (CMIP5). Multi-model ensembles of modelled output (actual value) and projected change (anomaly) are available for historical simulations and three emission scenarios at a 1x1 degree grid resolution. Projected changes are expressed as anomalies with respect to the reference period of 1986-2005. A range of percentiles across the multi-model ensembles are available for download.
-#         keywords:
-#             - Projections
-#             - climate
-#             - climate change
-#             - percentiles
-#             - ensembles
-#             - climate model
-#             - precipitation
-#             - cmip5
-#             - Weather and Climate
-#             - Provide Climate Information Products and Services
-#             - Expand Scientific Knowledge for Climate Monitoring and Prediction
-#             - International
-#             - Climate
-#             - Climate change
-#         extents:
-#             spatial:
-#                 bbox: [-150,40,-45,90]
-#                 crs: http://www.opengis.net/def/crs/OGC/1.3/CRS84
-#         links:
-#             - type: text/html
-#               rel: canonical
-#               title: information
-#               href: https://open.canada.ca/data/en/dataset/eddd6eaf-34d7-4452-a994-3d928115a68b
-#               hreflang: en-CA
-#         providers:
-#             - type: coverage
-#               name: msc_pygeoapi.provider.climate_xarray.ClimateProvider
-#               data: /data/geomet/feeds/dd.ops/climate/cmip5/netcdf/scenarios/RCP2.6/monthly_ens/anomaly/CMIP5_rcp2.6_monthly_anom_latlon1x1_*_pctl50_P1M.nc
-#               x_field: lon
-#               y_field: lat
-#               time_field: time
-#               format:
-#                   name: NetCDF
-#                   mimetype: application/x-netcdf
-
-#     climate:cmip5:projected:annual:absolute:
-#         type: collection
-#         title: Projected annual CMIP5
-#         description: The Global climate model scenarios dataset is based on an ensemble of global climate model projections from the Coupled Model Intercomparison Project Phase 5 (CMIP5). Multi-model ensembles of modelled output (actual value) and projected change (anomaly) are available for historical simulations and three emission scenarios at a 1x1 degree grid resolution. Projected changes are expressed as anomalies with respect to the reference period of 1986-2005. A range of percentiles across the multi-model ensembles are available for download.
-#         keywords:
-#             - Projections
-#             - climate
-#             - climate change
-#             - percentiles
-#             - ensembles
-#             - climate model
-#             - precipitation
-#             - cmip5
-#             - Weather and Climate
-#             - Provide Climate Information Products and Services
-#             - Expand Scientific Knowledge for Climate Monitoring and Prediction
-#             - International
-#             - Climate
-#             - Climate change
-#         extents:
-#             spatial:
-#                 bbox: [-150,40,-45,90]
-#                 crs: http://www.opengis.net/def/crs/OGC/1.3/CRS84
-#         links:
-#             - type: text/html
-#               rel: canonical
-#               title: information
-#               href: https://open.canada.ca/data/en/dataset/eddd6eaf-34d7-4452-a994-3d928115a68b
-#               hreflang: en-CA
-#         providers:
-#             - type: coverage
-#               name: msc_pygeoapi.provider.climate_xarray.ClimateProvider
-#               data: /data/geomet/feeds/dd.ops/climate/cmip5/netcdf/scenarios/RCP2.6/annual/absolute/CMIP5_rcp2.6_annual_abs_latlon1x1_*_pctl50_P1Y.nc
-#               x_field: lon
-#               y_field: lat
-#               time_field: time
-#               format:
-#                   name: NetCDF
-#                   mimetype: application/x-netcdf
-
-#     climate:cmip5:projected:seasonal:absolute:
-#         type: collection
-#         title: Projected seasonal CMIP5
-#         description: The Global climate model scenarios dataset is based on an ensemble of global climate model projections from the Coupled Model Intercomparison Project Phase 5 (CMIP5). Multi-model ensembles of modelled output (actual value) and projected change (anomaly) are available for historical simulations and three emission scenarios at a 1x1 degree grid resolution. Projected changes are expressed as anomalies with respect to the reference period of 1986-2005. A range of percentiles across the multi-model ensembles are available for download.
-#         keywords:
-#             - Projections
-#             - climate
-#             - climate change
-#             - percentiles
-#             - ensembles
-#             - climate model
-#             - precipitation
-#             - cmip5
-#             - Weather and Climate
-#             - Provide Climate Information Products and Services
-#             - Expand Scientific Knowledge for Climate Monitoring and Prediction
-#             - International
-#             - Climate
-#             - Climate change
-#         extents:
-#             spatial:
-#                 bbox: [-150,40,-45,90]
-#                 crs: http://www.opengis.net/def/crs/OGC/1.3/CRS84
-#         links:
-#             - type: text/html
-#               rel: canonical
-#               title: information
-#               href: https://open.canada.ca/data/en/dataset/eddd6eaf-34d7-4452-a994-3d928115a68b
-#               hreflang: en-CA
-#         providers:
-#             - type: coverage
-#               name: msc_pygeoapi.provider.climate_xarray.ClimateProvider
-#               data: /data/geomet/feeds/dd.ops/climate/cmip5/netcdf/scenarios/RCP2.6/seasonal/DJF/absolute/CMIP5_rcp2.6_DJF_abs_latlon1x1_*_pctl50_P1Y.nc
-#               x_field: lon
-#               y_field: lat
-#               time_field: time
-#               format:
-#                   name: NetCDF
-#                   mimetype: application/x-netcdf
-
-#     climate:cmip5:projected:monthly:absolute:
-#         type: collection
-#         title: Projected monthly CMIP5
-#         description: The Global climate model scenarios dataset is based on an ensemble of global climate model projections from the Coupled Model Intercomparison Project Phase 5 (CMIP5). Multi-model ensembles of modelled output (actual value) and projected change (anomaly) are available for historical simulations and three emission scenarios at a 1x1 degree grid resolution. Projected changes are expressed as anomalies with respect to the reference period of 1986-2005. A range of percentiles across the multi-model ensembles are available for download.
-#         keywords:
-#             - Projections
-#             - climate
-#             - climate change
-#             - percentiles
-#             - ensembles
-#             - climate model
-#             - precipitation
-#             - cmip5
-#             - Weather and Climate
-#             - Provide Climate Information Products and Services
-#             - Expand Scientific Knowledge for Climate Monitoring and Prediction
-#             - International
-#             - Climate
-#             - Climate change
-#         extents:
-#             spatial:
-#                 bbox: [-150,40,-45,90]
-#                 crs: http://www.opengis.net/def/crs/OGC/1.3/CRS84
-#         links:
-#             - type: text/html
-#               rel: canonical
-#               title: information
-#               href: https://open.canada.ca/data/en/dataset/eddd6eaf-34d7-4452-a994-3d928115a68b
-#               hreflang: en-CA
-#         providers:
-#             - type: coverage
-#               name: msc_pygeoapi.provider.climate_xarray.ClimateProvider
-#               data: /data/geomet/feeds/dd.ops/climate/cmip5/netcdf/scenarios/RCP2.6/monthly_ens/absolute/CMIP5_rcp2.6_monthly_abs_latlon1x1_*_pctl50_P1M.nc
-#               x_field: lon
-#               y_field: lat
-#               time_field: time
-#               format:
-#                   name: NetCDF
-#                   mimetype: application/x-netcdf
-
-#     climate:cmip5:projected:annual:P20Y-Avg:
-#         type: collection
-#         title: Projected annual anomaly for 20 years average CMIP5
-#         description: The Global climate model scenarios dataset is based on an ensemble of global climate model projections from the Coupled Model Intercomparison Project Phase 5 (CMIP5). Multi-model ensembles of modelled output (actual value) and projected change (anomaly) are available for historical simulations and three emission scenarios at a 1x1 degree grid resolution. Projected changes are expressed as anomalies with respect to the reference period of 1986-2005. A range of percentiles across the multi-model ensembles are available for download.
-#         keywords:
-#             - Projections
-#             - climate
-#             - climate change
-#             - percentiles
-#             - ensembles
-#             - climate model
-#             - precipitation
-#             - cmip5
-#             - Weather and Climate
-#             - Provide Climate Information Products and Services
-#             - Expand Scientific Knowledge for Climate Monitoring and Prediction
-#             - International
-#             - Climate
-#             - Climate change
-#         extents:
-#             spatial:
-#                 bbox: [-150,40,-45,90]
-#                 crs: http://www.opengis.net/def/crs/OGC/1.3/CRS84
-#         links:
-#             - type: text/html
-#               rel: canonical
-#               title: information
-#               href: https://open.canada.ca/data/en/dataset/eddd6eaf-34d7-4452-a994-3d928115a68b
-#               hreflang: en-CA
-#         providers:
-#             - type: coverage
-#               name: msc_pygeoapi.provider.climate_xarray.ClimateProvider
-#               data: /data/geomet/feeds/dd.ops/climate/cmip5/netcdf/scenarios/RCP2.6/annual/avg_20years/CMIP5_rcp2.6_annual_2021-2040_latlon1x1_*_pctl50_P1Y.nc
-#               x_field: lon
-#               y_field: lat
-#               time_field: time
-#               format:
-#                   name: NetCDF
-#                   mimetype: application/x-netcdf
- 
-#     climate:cmip5:projected:seasonal:P20Y-Avg:
-#         type: collection
-#         title: Projected seasonal anomaly for 20 years average CMIP5
-#         description: The Global climate model scenarios dataset is based on an ensemble of global climate model projections from the Coupled Model Intercomparison Project Phase 5 (CMIP5). Multi-model ensembles of modelled output (actual value) and projected change (anomaly) are available for historical simulations and three emission scenarios at a 1x1 degree grid resolution. Projected changes are expressed as anomalies with respect to the reference period of 1986-2005. A range of percentiles across the multi-model ensembles are available for download.
-#         keywords:
-#             - Projections
-#             - climate
-#             - climate change
-#             - percentiles
-#             - ensembles
-#             - climate model
-#             - precipitation
-#             - cmip5
-#             - Weather and Climate
-#             - Provide Climate Information Products and Services
-#             - Expand Scientific Knowledge for Climate Monitoring and Prediction
-#             - International
-#             - Climate
-#             - Climate change
-#         extents:
-#             spatial:
-#                 bbox: [-150,40,-45,90]
-#                 crs: http://www.opengis.net/def/crs/OGC/1.3/CRS84
-#         links:
-#             - type: text/html
-#               rel: canonical
-#               title: information
-#               href: https://open.canada.ca/data/en/dataset/eddd6eaf-34d7-4452-a994-3d928115a68b
-#               hreflang: en-CA
-#         providers:
-#             - type: coverage
-#               name: msc_pygeoapi.provider.climate_xarray.ClimateProvider
-#               data: /data/geomet/feeds/dd.ops/climate/cmip5/netcdf/scenarios/RCP2.6/seasonal/DJF/avg_20years/CMIP5_rcp2.6_DJF_2021-2040_latlon1x1_*_pctl50_P1Y.nc
-#               x_field: lon
-#               y_field: lat
-#               time_field: time
-#               format:
-#                   name: NetCDF
-#                   mimetype: application/x-netcdf
-
-#     climate:cmip5:historical:annual:absolute:
-#         type: collection
-#         title: Historical annual CMIP5
-#         description: The Global climate model scenarios dataset is based on an ensemble of global climate model projections from the Coupled Model Intercomparison Project Phase 5 (CMIP5). Multi-model ensembles of modelled output (actual value) and projected change (anomaly) are available for historical simulations and three emission scenarios at a 1x1 degree grid resolution. Projected changes are expressed as anomalies with respect to the reference period of 1986-2005. A range of percentiles across the multi-model ensembles are available for download.
-#         keywords:
-#             - Projections
-#             - climate
-#             - climate change
-#             - percentiles
-#             - ensembles
-#             - climate model
-#             - precipitation
-#             - cmip5
-#             - Weather and Climate
-#             - Provide Climate Information Products and Services
-#             - Expand Scientific Knowledge for Climate Monitoring and Prediction
-#             - International
-#             - Climate
-#             - Climate change
-#         extents:
-#             spatial:
-#                 bbox: [-150,40,-45,90]
-#                 crs: http://www.opengis.net/def/crs/OGC/1.3/CRS84
-#         links:
-#             - type: text/html
-#               rel: canonical
-#               title: information
-#               href: https://open.canada.ca/data/en/dataset/eddd6eaf-34d7-4452-a994-3d928115a68b
-#               hreflang: en-CA
-#         providers:
-#             - type: coverage
-#               name: msc_pygeoapi.provider.climate_xarray.ClimateProvider
-#               data: /data/geomet/feeds/dd.ops/climate/cmip5/netcdf/historical/annual/absolute/CMIP5_hist_annual_abs_latlon1x1_*_pctl50_P1Y.nc
-#               x_field: lon
-#               y_field: lat
-#               time_field: time
-#               format:
-#                   name: NetCDF
-#                   mimetype: application/x-netcdf
-
-#     climate:cmip5:historical:annual:anomaly:
-#         type: collection
-#         title: Historical annual anomaly CMIP5
-#         description: The Global climate model scenarios dataset is based on an ensemble of global climate model projections from the Coupled Model Intercomparison Project Phase 5 (CMIP5). Multi-model ensembles of modelled output (actual value) and projected change (anomaly) are available for historical simulations and three emission scenarios at a 1x1 degree grid resolution. Projected changes are expressed as anomalies with respect to the reference period of 1986-2005. A range of percentiles across the multi-model ensembles are available for download.
-#         keywords:
-#             - Projections
-#             - climate
-#             - climate change
-#             - percentiles
-#             - ensembles
-#             - climate model
-#             - precipitation
-#             - cmip5
-#             - Weather and Climate
-#             - Provide Climate Information Products and Services
-#             - Expand Scientific Knowledge for Climate Monitoring and Prediction
-#             - International
-#             - Climate
-#             - Climate change
-#         extents:
-#             spatial:
-#                 bbox: [-150,40,-45,90]
-#                 crs: http://www.opengis.net/def/crs/OGC/1.3/CRS84
-#         links:
-#             - type: text/html
-#               rel: canonical
-#               title: information
-#               href: https://open.canada.ca/data/en/dataset/eddd6eaf-34d7-4452-a994-3d928115a68b
-#               hreflang: en-CA
-#         providers:
-#             - type: coverage
-#               name: msc_pygeoapi.provider.climate_xarray.ClimateProvider
-#               data: /data/geomet/feeds/dd.ops/climate/cmip5/netcdf/historical/annual/anomaly/CMIP5_hist_annual_anom_latlon1x1_*_pctl50_P1Y.nc
-#               x_field: lon
-#               y_field: lat
-#               time_field: time
-#               format:
-#                   name: NetCDF
-#                   mimetype: application/x-netcdf
-
-#     climate:cmip5:historical:seasonal:absolute:
-#         type: collection
-#         title: Historical seasonal CMIP5
-#         description: The Global climate model scenarios dataset is based on an ensemble of global climate model projections from the Coupled Model Intercomparison Project Phase 5 (CMIP5). Multi-model ensembles of modelled output (actual value) and projected change (anomaly) are available for historical simulations and three emission scenarios at a 1x1 degree grid resolution. Projected changes are expressed as anomalies with respect to the reference period of 1986-2005. A range of percentiles across the multi-model ensembles are available for download.
-#         keywords:
-#             - Projections
-#             - climate
-#             - climate change
-#             - percentiles
-#             - ensembles
-#             - climate model
-#             - precipitation
-#             - cmip5
-#             - Weather and Climate
-#             - Provide Climate Information Products and Services
-#             - Expand Scientific Knowledge for Climate Monitoring and Prediction
-#             - International
-#             - Climate
-#             - Climate change
-#         extents:
-#             spatial:
-#                 bbox: [-150,40,-45,90]
-#                 crs: http://www.opengis.net/def/crs/OGC/1.3/CRS84
-#         links:
-#             - type: text/html
-#               rel: canonical
-#               title: information
-#               href: https://open.canada.ca/data/en/dataset/eddd6eaf-34d7-4452-a994-3d928115a68b
-#               hreflang: en-CA
-#         providers:
-#             - type: coverage
-#               name: msc_pygeoapi.provider.climate_xarray.ClimateProvider
-#               data: /data/geomet/feeds/dd.ops/climate/cmip5/netcdf/historical/seasonal/DJF/absolute/CMIP5_hist_DJF_abs_latlon1x1_*_pctl50_P1Y.nc
-#               x_field: lon
-#               y_field: lat
-#               time_field: time
-#               format:
-#                   name: NetCDF
-#                   mimetype: application/x-netcdf
-
-#     climate:cmip5:historical:seasonal:anomaly:
-#         type: collection
-#         title: Historical seasonal anomaly CMIP5
-#         description: The Global climate model scenarios dataset is based on an ensemble of global climate model projections from the Coupled Model Intercomparison Project Phase 5 (CMIP5). Multi-model ensembles of modelled output (actual value) and projected change (anomaly) are available for historical simulations and three emission scenarios at a 1x1 degree grid resolution. Projected changes are expressed as anomalies with respect to the reference period of 1986-2005. A range of percentiles across the multi-model ensembles are available for download.
-#         keywords:
-#             - Projections
-#             - climate
-#             - climate change
-#             - percentiles
-#             - ensembles
-#             - climate model
-#             - precipitation
-#             - cmip5
-#             - Weather and Climate
-#             - Provide Climate Information Products and Services
-#             - Expand Scientific Knowledge for Climate Monitoring and Prediction
-#             - International
-#             - Climate
-#             - Climate change
-#         extents:
-#             spatial:
-#                 bbox: [-150,40,-45,90]
-#                 crs: http://www.opengis.net/def/crs/OGC/1.3/CRS84
-#         links:
-#             - type: text/html
-#               rel: canonical
-#               title: information
-#               href: https://open.canada.ca/data/en/dataset/eddd6eaf-34d7-4452-a994-3d928115a68b
-#               hreflang: en-CA
-#         providers:
-#             - type: coverage
-#               name: msc_pygeoapi.provider.climate_xarray.ClimateProvider
-#               data: /data/geomet/feeds/dd.ops/climate/cmip5/netcdf/historical/seasonal/DJF/anomaly/CMIP5_hist_DJF_anom_latlon1x1_*_pctl50_P1Y.nc
-#               x_field: lon
-#               y_field: lat
-#               time_field: time
-#               format:
-#                   name: NetCDF
-#                   mimetype: application/x-netcdf
-
-#     climate:cmip5:historical:monthly:absolute:
-#         type: collection
-#         title: Historical monthly CMIP5
-#         description: The Global climate model scenarios dataset is based on an ensemble of global climate model projections from the Coupled Model Intercomparison Project Phase 5 (CMIP5). Multi-model ensembles of modelled output (actual value) and projected change (anomaly) are available for historical simulations and three emission scenarios at a 1x1 degree grid resolution. Projected changes are expressed as anomalies with respect to the reference period of 1986-2005. A range of percentiles across the multi-model ensembles are available for download.
-#         keywords:
-#             - Projections
-#             - climate
-#             - climate change
-#             - percentiles
-#             - ensembles
-#             - climate model
-#             - precipitation
-#             - cmip5
-#             - Weather and Climate
-#             - Provide Climate Information Products and Services
-#             - Expand Scientific Knowledge for Climate Monitoring and Prediction
-#             - International
-#             - Climate
-#             - Climate change
-#         extents:
-#             spatial:
-#                 bbox: [-150,40,-45,90]
-#                 crs: http://www.opengis.net/def/crs/OGC/1.3/CRS84
-#         links:
-#             - type: text/html
-#               rel: canonical
-#               title: information
-#               href: https://open.canada.ca/data/en/dataset/eddd6eaf-34d7-4452-a994-3d928115a68b
-#               hreflang: en-CA
-#         providers:
-#             - type: coverage
-#               name: msc_pygeoapi.provider.climate_xarray.ClimateProvider
-#               data: /data/geomet/feeds/dd.ops/climate/cmip5/netcdf/historical/monthly_ens/absolute/CMIP5_hist_monthly_abs_latlon1x1_*_pctl50_P1M.nc
-#               x_field: lon
-#               y_field: lat
-#               time_field: time
-#               format:
-#                   name: NetCDF
-#                   mimetype: application/x-netcdf
-
-#     climate:cmip5:historical:monthly:anomaly:
-#         type: collection
-#         title: Historical monthly anomaly CMIP5
-#         description: The Global climate model scenarios dataset is based on an ensemble of global climate model projections from the Coupled Model Intercomparison Project Phase 5 (CMIP5). Multi-model ensembles of modelled output (actual value) and projected change (anomaly) are available for historical simulations and three emission scenarios at a 1x1 degree grid resolution. Projected changes are expressed as anomalies with respect to the reference period of 1986-2005. A range of percentiles across the multi-model ensembles are available for download.
-#         keywords:
-#             - Projections
-#             - climate
-#             - climate change
-#             - percentiles
-#             - ensembles
-#             - climate model
-#             - precipitation
-#             - cmip5
-#             - Weather and Climate
-#             - Provide Climate Information Products and Services
-#             - Expand Scientific Knowledge for Climate Monitoring and Prediction
-#             - International
-#             - Climate
-#             - Climate change
-#         extents:
-#             spatial:
-#                 bbox: [-150,40,-45,90]
-#                 crs: http://www.opengis.net/def/crs/OGC/1.3/CRS84
-#         links:
-#             - type: text/html
-#               rel: canonical
-#               title: information
-#               href: https://open.canada.ca/data/en/dataset/eddd6eaf-34d7-4452-a994-3d928115a68b
-#               hreflang: en-CA
-#         providers:
-#             - type: coverage
-#               name: msc_pygeoapi.provider.climate_xarray.ClimateProvider
-#               data: /data/geomet/feeds/dd.ops/climate/cmip5/netcdf/historical/monthly_ens/anomaly/CMIP5_hist_monthly_anom_latlon1x1_*_pctl50_P1M.nc
-#               x_field: lon
-#               y_field: lat
-#               time_field: time
-#               format:
-#                   name: NetCDF
-#                   mimetype: application/x-netcdf
-
-#     climate:dcs:projected:annual:anomaly:
-#         type: collection
-#         title: Projected annual anomaly DCS
-#         description: The statistically downscaled climate scenarios dataset provides multi-model ensembles of modelled output (actual value) and projected change (anomaly) are available for historical simulations and three emission scenarios, RCP2.6, RCP4.5, RCP8.5, at a 10km resolution. Projected changes are expressed as anomalies with respect to the reference period of 1986-2005. Downscaled data are based on global climate model projections from the Coupled Model Intercomparison Project Phase 5 (CMIP5). A range of percentiles across the multi-model ensemble are available for download.
-#         keywords:
-#             - Weather and Climate
-#             - Provide Climate Information Products and Services
-#             - Expand Scientific Knowledge for Climate Monitoring and Prediction
-#             - National (CA)
-#             - Climate
-#             - Climate change
-#         extents:
-#             spatial:
-#                 bbox: [-150,41,-52,83.5]
-#                 crs: http://www.opengis.net/def/crs/OGC/1.3/CRS84
-#         links:
-#             - type: text/html
-#               rel: canonical
-#               title: information
-#               href: https://open.canada.ca/data/en/dataset/0a896af8-f2be-4cf5-a745-2e1792db04a1
-#               hreflang: en-CA
-#         providers:
-#             - type: coverage
-#               name: msc_pygeoapi.provider.climate_xarray.ClimateProvider
-#               data: /data/geomet/feeds/dd.ops/climate/dcs/netcdf/scenarios/RCP2.6/annual/anomaly/DCS_rcp2.6_annual_anom_latlon0.086x0.086_*_pctl50_P1Y.nc
-#               x_field: lon
-#               y_field: lat
-#               time_field: time
-#               format:
-#                   name: NetCDF
-#                   mimetype: application/x-netcdf
-
-#     climate:dcs:projected:seasonal:anomaly:
-#         type: collection
-#         title: Projected seasonal anomaly DCS
-#         description: The statistically downscaled climate scenarios dataset provides multi-model ensembles of modelled output (actual value) and projected change (anomaly) are available for historical simulations and three emission scenarios, RCP2.6, RCP4.5, RCP8.5, at a 10km resolution. Projected changes are expressed as anomalies with respect to the reference period of 1986-2005. Downscaled data are based on global climate model projections from the Coupled Model Intercomparison Project Phase 5 (CMIP5). A range of percentiles across the multi-model ensemble are available for download.
-#         keywords:
-#             - Weather and Climate
-#             - Provide Climate Information Products and Services
-#             - Expand Scientific Knowledge for Climate Monitoring and Prediction
-#             - National (CA)
-#             - Climate
-#             - Climate change
-#         extents:
-#             spatial:
-#                 bbox: [-150,41,-52,83.5]
-#                 crs: http://www.opengis.net/def/crs/OGC/1.3/CRS84
-#         links:
-#             - type: text/html
-#               rel: canonical
-#               title: information
-#               href: https://open.canada.ca/data/en/dataset/eddd6eaf-34d7-4452-a994-3d928115a68b
-#               hreflang: en-CA
-#         providers:
-#             - type: coverage
-#               name: msc_pygeoapi.provider.climate_xarray.ClimateProvider
-#               data: /data/geomet/feeds/dd.ops/climate/dcs/netcdf/scenarios/RCP2.6/seasonal/DJF/anomaly/DCS_rcp2.6_DJF_anom_latlon0.086x0.086_*_pctl50_P1Y.nc
-#               x_field: lon
-#               y_field: lat
-#               time_field: time
-#               format:
-#                   name: NetCDF
-#                   mimetype: application/x-netcdf
-
-#     climate:dcs:projected:annual:absolute:
-#         type: collection
-#         title: Projected annual DCS
-#         description: The statistically downscaled climate scenarios dataset provides multi-model ensembles of modelled output (actual value) and projected change (anomaly) are available for historical simulations and three emission scenarios, RCP2.6, RCP4.5, RCP8.5, at a 10km resolution. Projected changes are expressed as anomalies with respect to the reference period of 1986-2005. Downscaled data are based on global climate model projections from the Coupled Model Intercomparison Project Phase 5 (CMIP5). A range of percentiles across the multi-model ensemble are available for download.
-#         keywords:
-#             - Weather and Climate
-#             - Provide Climate Information Products and Services
-#             - Expand Scientific Knowledge for Climate Monitoring and Prediction
-#             - National (CA)
-#             - Climate
-#             - Climate change
-#         extents:
-#             spatial:
-#                 bbox: [-150,41,-52,83.5]
-#                 crs: http://www.opengis.net/def/crs/OGC/1.3/CRS84
-#         links:
-#             - type: text/html
-#               rel: canonical
-#               title: information
-#               href: https://open.canada.ca/data/en/dataset/eddd6eaf-34d7-4452-a994-3d928115a68b
-#               hreflang: en-CA
-#         providers:
-#             - type: coverage
-#               name: msc_pygeoapi.provider.climate_xarray.ClimateProvider
-#               data: /data/geomet/feeds/dd.ops/climate/dcs/netcdf/scenarios/RCP2.6/annual/absolute/DCS_rcp2.6_annual_abs_latlon0.086x0.086_*_pctl50_P1Y.nc
-#               x_field: lon
-#               y_field: lat
-#               time_field: time
-#               format:
-#                   name: NetCDF
-#                   mimetype: application/x-netcdf
-
-#     climate:dcs:projected:seasonal:absolute:
-#         type: collection
-#         title: Projected seasonal DCS
-#         description: The statistically downscaled climate scenarios dataset provides multi-model ensembles of modelled output (actual value) and projected change (anomaly) are available for historical simulations and three emission scenarios, RCP2.6, RCP4.5, RCP8.5, at a 10km resolution. Projected changes are expressed as anomalies with respect to the reference period of 1986-2005. Downscaled data are based on global climate model projections from the Coupled Model Intercomparison Project Phase 5 (CMIP5). A range of percentiles across the multi-model ensemble are available for download.
-#         keywords:
-#             - Weather and Climate
-#             - Provide Climate Information Products and Services
-#             - Expand Scientific Knowledge for Climate Monitoring and Prediction
-#             - National (CA)
-#             - Climate
-#             - Climate change
-#         extents:
-#             spatial:
-#                 bbox: [-150,41,-52,83.5]
-#                 crs: http://www.opengis.net/def/crs/OGC/1.3/CRS84
-#         links:
-#             - type: text/html
-#               rel: canonical
-#               title: information
-#               href: https://open.canada.ca/data/en/dataset/eddd6eaf-34d7-4452-a994-3d928115a68b
-#               hreflang: en-CA
-#         providers:
-#             - type: coverage
-#               name: msc_pygeoapi.provider.climate_xarray.ClimateProvider
-#               data: /data/geomet/feeds/dd.ops/climate/dcs/netcdf/scenarios/RCP2.6/seasonal/DJF/absolute/DCS_rcp2.6_DJF_abs_latlon0.086x0.086_*_pctl50_P1Y.nc
-#               x_field: lon
-#               y_field: lat
-#               time_field: time
-#               format:
-#                   name: NetCDF
-#                   mimetype: application/x-netcdf
-
-#     climate:dcs:projected:monthly:absolute:
-#         type: collection
-#         title: Projected monthly DCS
-#         description: The statistically downscaled climate scenarios dataset provides multi-model ensembles of modelled output (actual value) and projected change (anomaly) are available for historical simulations and three emission scenarios, RCP2.6, RCP4.5, RCP8.5, at a 10km resolution. Projected changes are expressed as anomalies with respect to the reference period of 1986-2005. Downscaled data are based on global climate model projections from the Coupled Model Intercomparison Project Phase 5 (CMIP5). A range of percentiles across the multi-model ensemble are available for download.
-#         keywords:
-#             - Weather and Climate
-#             - Provide Climate Information Products and Services
-#             - Expand Scientific Knowledge for Climate Monitoring and Prediction
-#             - National (CA)
-#             - Climate
-#             - Climate change
-#         extents:
-#             spatial:
-#                 bbox: [-150,41,-52,83.5]
-#                 crs: http://www.opengis.net/def/crs/OGC/1.3/CRS84
-#         links:
-#             - type: text/html
-#               rel: canonical
-#               title: information
-#               href: https://open.canada.ca/data/en/dataset/eddd6eaf-34d7-4452-a994-3d928115a68b
-#               hreflang: en-CA
-#         providers:
-#             - type: coverage
-#               name: msc_pygeoapi.provider.climate_xarray.ClimateProvider
-#               data: /data/geomet/feeds/dd.ops/climate/dcs/netcdf/scenarios/RCP2.6/monthly_ens/absolute/DCS_rcp2.6_monthly_abs_latlon0.086x0.086_*_pctl50_P1M.nc
-#               x_field: lon
-#               y_field: lat
-#               time_field: time
-#               format:
-#                   name: NetCDF
-#                   mimetype: application/x-netcdf
-
-#     climate:dcs:projected:annual:P20Y-Avg:
-#         type: collection
-#         title: Projected annual anomaly for 20 years average DCS
-#         description: The statistically downscaled climate scenarios dataset provides multi-model ensembles of modelled output (actual value) and projected change (anomaly) are available for historical simulations and three emission scenarios, RCP2.6, RCP4.5, RCP8.5, at a 10km resolution. Projected changes are expressed as anomalies with respect to the reference period of 1986-2005. Downscaled data are based on global climate model projections from the Coupled Model Intercomparison Project Phase 5 (CMIP5). A range of percentiles across the multi-model ensemble are available for download.
-#         keywords:
-#             - Weather and Climate
-#             - Provide Climate Information Products and Services
-#             - Expand Scientific Knowledge for Climate Monitoring and Prediction
-#             - National (CA)
-#             - Climate
-#             - Climate change
-#         extents:
-#             spatial:
-#                 bbox: [-150,41,-52,83.5]
-#                 crs: http://www.opengis.net/def/crs/OGC/1.3/CRS84
-#         links:
-#             - type: text/html
-#               rel: canonical
-#               title: information
-#               href: https://open.canada.ca/data/en/dataset/eddd6eaf-34d7-4452-a994-3d928115a68b
-#               hreflang: en-CA
-#         providers:
-#             - type: coverage
-#               name: msc_pygeoapi.provider.climate_xarray.ClimateProvider
-#               data: /data/geomet/feeds/dd.ops/climate/dcs/netcdf/scenarios/RCP2.6/annual/avg_20years/DCS_rcp2.6_annual_2021-2040_latlon0.086x0.086_*_pctl50_P1Y.nc
-#               x_field: lon
-#               y_field: lat
-#               time_field: time
-#               format:
-#                   name: NetCDF
-#                   mimetype: application/x-netcdf
-
-#     climate:dcs:projected:seasonal:P20Y-Avg:
-#         type: collection
-#         title: Projected seasonal anomaly for 20 years average DCS
-#         description: The statistically downscaled climate scenarios dataset provides multi-model ensembles of modelled output (actual value) and projected change (anomaly) are available for historical simulations and three emission scenarios, RCP2.6, RCP4.5, RCP8.5, at a 10km resolution. Projected changes are expressed as anomalies with respect to the reference period of 1986-2005. Downscaled data are based on global climate model projections from the Coupled Model Intercomparison Project Phase 5 (CMIP5). A range of percentiles across the multi-model ensemble are available for download.
-#         keywords:
-#             - Weather and Climate
-#             - Provide Climate Information Products and Services
-#             - Expand Scientific Knowledge for Climate Monitoring and Prediction
-#             - National (CA)
-#             - Climate
-#             - Climate change
-#         extents:
-#             spatial:
-#                 bbox: [-150,41,-52,83.5]
-#                 crs: http://www.opengis.net/def/crs/OGC/1.3/CRS84
-#         links:
-#             - type: text/html
-#               rel: canonical
-#               title: information
-#               href: https://open.canada.ca/data/en/dataset/eddd6eaf-34d7-4452-a994-3d928115a68b
-#               hreflang: en-CA
-#         providers:
-#             - type: coverage
-#               name: msc_pygeoapi.provider.climate_xarray.ClimateProvider
-#               data: /data/geomet/feeds/dd.ops/climate/dcs/netcdf/scenarios/RCP2.6/seasonal/DJF/avg_20years/DCS_rcp2.6_DJF_2021-2040_latlon0.086x0.086_*_pctl50_P1Y.nc
-#               x_field: lon
-#               y_field: lat
-#               time_field: time
-#               format:
-#                   name: NetCDF
-#                   mimetype: application/x-netcdf
-
-#     climate:dcs:historical:annual:absolute:
-#         type: collection
-#         title: Historical annual DCS
-#         description: The statistically downscaled climate scenarios dataset provides multi-model ensembles of modelled output (actual value) and projected change (anomaly) are available for historical simulations and three emission scenarios, RCP2.6, RCP4.5, RCP8.5, at a 10km resolution. Projected changes are expressed as anomalies with respect to the reference period of 1986-2005. Downscaled data are based on global climate model projections from the Coupled Model Intercomparison Project Phase 5 (CMIP5). A range of percentiles across the multi-model ensemble are available for download.
-#         keywords:
-#             - Weather and Climate
-#             - Provide Climate Information Products and Services
-#             - Expand Scientific Knowledge for Climate Monitoring and Prediction
-#             - National (CA)
-#             - Climate
-#             - Climate change
-#         extents:
-#             spatial:
-#                 bbox: [-150,41,-52,83.5]
-#                 crs: http://www.opengis.net/def/crs/OGC/1.3/CRS84
-#         links:
-#             - type: text/html
-#               rel: canonical
-#               title: information
-#               href: https://open.canada.ca/data/en/dataset/eddd6eaf-34d7-4452-a994-3d928115a68b
-#               hreflang: en-CA
-#         providers:
-#             - type: coverage
-#               name: msc_pygeoapi.provider.climate_xarray.ClimateProvider
-#               data: /data/geomet/feeds/dd.ops/climate/dcs/netcdf/historical/annual/absolute/DCS_hist_annual_abs_latlon0.086x0.086_*_pctl50_P1Y.nc
-#               x_field: lon
-#               y_field: lat
-#               time_field: time
-#               format:
-#                   name: NetCDF
-#                   mimetype: application/x-netcdf
-
-#     climate:dcs:historical:annual:anomaly:
-#         type: collection
-#         title: Historical annual anomaly DCS
-#         description: The statistically downscaled climate scenarios dataset provides multi-model ensembles of modelled output (actual value) and projected change (anomaly) are available for historical simulations and three emission scenarios, RCP2.6, RCP4.5, RCP8.5, at a 10km resolution. Projected changes are expressed as anomalies with respect to the reference period of 1986-2005. Downscaled data are based on global climate model projections from the Coupled Model Intercomparison Project Phase 5 (CMIP5). A range of percentiles across the multi-model ensemble are available for download.
-#         keywords:
-#             - Weather and Climate
-#             - Provide Climate Information Products and Services
-#             - Expand Scientific Knowledge for Climate Monitoring and Prediction
-#             - National (CA)
-#             - Climate
-#             - Climate change
-#         extents:
-#             spatial:
-#                 bbox: [-150,41,-52,83.5]
-#                 crs: http://www.opengis.net/def/crs/OGC/1.3/CRS84
-#         links:
-#             - type: text/html
-#               rel: canonical
-#               title: information
-#               href: https://open.canada.ca/data/en/dataset/eddd6eaf-34d7-4452-a994-3d928115a68b
-#               hreflang: en-CA
-#         providers:
-#             - type: coverage
-#               name: msc_pygeoapi.provider.climate_xarray.ClimateProvider
-#               data: /data/geomet/feeds/dd.ops/climate/dcs/netcdf/historical/annual/anomaly/DCS_hist_annual_anom_latlon0.086x0.086_*_pctl50_P1Y.nc
-#               x_field: lon
-#               y_field: lat
-#               time_field: time
-#               format:
-#                   name: NetCDF
-#                   mimetype: application/x-netcdf
-
-#     climate:dcs:historical:seasonal:absolute:
-#         type: collection
-#         title: Historical seasonal DCS
-#         description: The statistically downscaled climate scenarios dataset provides multi-model ensembles of modelled output (actual value) and projected change (anomaly) are available for historical simulations and three emission scenarios, RCP2.6, RCP4.5, RCP8.5, at a 10km resolution. Projected changes are expressed as anomalies with respect to the reference period of 1986-2005. Downscaled data are based on global climate model projections from the Coupled Model Intercomparison Project Phase 5 (CMIP5). A range of percentiles across the multi-model ensemble are available for download.
-#         keywords:
-#             - Weather and Climate
-#             - Provide Climate Information Products and Services
-#             - Expand Scientific Knowledge for Climate Monitoring and Prediction
-#             - National (CA)
-#             - Climate
-#             - Climate change
-#         extents:
-#             spatial:
-#                 bbox: [-150,41,-52,83.5]
-#                 crs: http://www.opengis.net/def/crs/OGC/1.3/CRS84
-#         links:
-#             - type: text/html
-#               rel: canonical
-#               title: information
-#               href: https://open.canada.ca/data/en/dataset/eddd6eaf-34d7-4452-a994-3d928115a68b
-#               hreflang: en-CA
-#         providers:
-#             - type: coverage
-#               name: msc_pygeoapi.provider.climate_xarray.ClimateProvider
-#               data: /data/geomet/feeds/dd.ops/climate/dcs/netcdf/historical/seasonal/DJF/absolute/DCS_hist_DJF_abs_latlon0.086x0.086_*_pctl50_P1Y.nc
-#               x_field: lon
-#               y_field: lat
-#               time_field: time
-#               format:
-#                   name: NetCDF
-#                   mimetype: application/x-netcdf
-
-#     climate:dcs:historical:seasonal:anomaly:
-#         type: collection
-#         title: Historical seasonal anomaly DCS
-#         description: The statistically downscaled climate scenarios dataset provides multi-model ensembles of modelled output (actual value) and projected change (anomaly) are available for historical simulations and three emission scenarios, RCP2.6, RCP4.5, RCP8.5, at a 10km resolution. Projected changes are expressed as anomalies with respect to the reference period of 1986-2005. Downscaled data are based on global climate model projections from the Coupled Model Intercomparison Project Phase 5 (CMIP5). A range of percentiles across the multi-model ensemble are available for download.
-#         keywords:
-#             - Weather and Climate
-#             - Provide Climate Information Products and Services
-#             - Expand Scientific Knowledge for Climate Monitoring and Prediction
-#             - National (CA)
-#             - Climate
-#             - Climate change
-#         extents:
-#             spatial:
-#                 bbox: [-150,41,-52,83.5]
-#                 crs: http://www.opengis.net/def/crs/OGC/1.3/CRS84
-#         links:
-#             - type: text/html
-#               rel: canonical
-#               title: information
-#               href: https://open.canada.ca/data/en/dataset/eddd6eaf-34d7-4452-a994-3d928115a68b
-#               hreflang: en-CA
-#         providers:
-#             - type: coverage
-#               name: msc_pygeoapi.provider.climate_xarray.ClimateProvider
-#               data: /data/geomet/feeds/dd.ops/climate/dcs/netcdf/historical/seasonal/DJF/anomaly/DCS_hist_DJF_anom_latlon0.086x0.086_*_pctl50_P1Y.nc
-#               x_field: lon
-#               y_field: lat
-#               time_field: time
-#               format:
-#                   name: NetCDF
-#                   mimetype: application/x-netcdf
-
-#     climate:dcs:historical:monthly:absolute:
-#         type: collection
-#         title: Historical monthly DCS
-#         description: The statistically downscaled climate scenarios dataset provides multi-model ensembles of modelled output (actual value) and projected change (anomaly) are available for historical simulations and three emission scenarios, RCP2.6, RCP4.5, RCP8.5, at a 10km resolution. Projected changes are expressed as anomalies with respect to the reference period of 1986-2005. Downscaled data are based on global climate model projections from the Coupled Model Intercomparison Project Phase 5 (CMIP5). A range of percentiles across the multi-model ensemble are available for download.
-#         keywords:
-#             - Weather and Climate
-#             - Provide Climate Information Products and Services
-#             - Expand Scientific Knowledge for Climate Monitoring and Prediction
-#             - National (CA)
-#             - Climate
-#             - Climate change
-#         extents:
-#             spatial:
-#                 bbox: [-150,41,-52,83.5]
-#                 crs: http://www.opengis.net/def/crs/OGC/1.3/CRS84
-#         links:
-#             - type: text/html
-#               rel: canonical
-#               title: information
-#               href: https://open.canada.ca/data/en/dataset/eddd6eaf-34d7-4452-a994-3d928115a68b
-#               hreflang: en-CA
-#         providers:
-#             - type: coverage
-#               name: msc_pygeoapi.provider.climate_xarray.ClimateProvider
-#               data: /data/geomet/feeds/dd.ops/climate/dcs/netcdf/historical/monthly_ens/absolute/DCS_hist_monthly_abs_latlon0.086x0.086_*_pctl50_P1M.nc
-#               x_field: lon
-#               y_field: lat
-#               time_field: time
-#               format:
-#                   name: NetCDF
-#                   mimetype: application/x-netcdf
-
-#     climate:indices:historical:
-#         type: collection
-#         title: Historical indices
-#         description: High-resolution statistically downscaled climate indices relevant to climate change impacts in Canada are available at a 10 km spatial resolution and an annual temporal resolution for 1951-2100. The climate indices are based on model projections from 24 global climate models (GCMs) that participated in the Coupled Model Intercomparison Project Phase 5 (CMIP5).
-#         keywords:
-#             - statistically downscaled scenarios
-#             - projections
-#             - climate
-#             - climate change
-#             - impacts
-#             - indices
-#             - climate models
-#             - temperature
-#             - precipitation
-#             - degree days
-#             - growing season
-#             - crop heat units
-#             - frost
-#             - cooling
-#             - heating
-#         extents:
-#             spatial:
-#                 bbox: [-150,41,-52,83.5]
-#                 crs: http://www.opengis.net/def/crs/OGC/1.3/CRS84
-#         links:
-#             - type: text/html
-#               rel: canonical
-#               title: information
-#               href: https://open.canada.ca/data/en/dataset/
-#               hreflang: en-CA
-#         providers:
-#             - type: coverage
-#               name: msc_pygeoapi.provider.climate_xarray.ClimateProvider
-#               data: /data/geomet/feeds/dd.ops/climate/indices/netcdf/historical/INDICES_hist_1951-2005_latlon_0.086x0.086_*_pctl50.nc
-#               x_field: lon
-#               y_field: lat
-#               time_field: time
-#               format:
-#                   name: NetCDF
-#                   mimetype: application/x-netcdf
-
-#     climate:indices:projected:
-#         type: collection
-#         title: Projected indices
-#         description: High-resolution statistically downscaled climate indices relevant to climate change impacts in Canada are available at a 10 km spatial resolution and an annual temporal resolution for 1951-2100. The climate indices are based on model projections from 24 global climate models (GCMs) that participated in the Coupled Model Intercomparison Project Phase 5 (CMIP5).
-#         keywords:
-#             - statistically downscaled scenarios
-#             - projections
-#             - climate
-#             - climate change
-#             - impacts
-#             - indices
-#             - climate models
-#             - temperature
-#             - precipitation
-#             - degree days
-#             - growing season
-#             - crop heat units
-#             - frost
-#             - cooling
-#             - heating
-#         extents:
-#             spatial:
-#                 bbox: [-150,41,-52,83.5]
-#                 crs: http://www.opengis.net/def/crs/OGC/1.3/CRS84
-#         links:
-#             - type: text/html
-#               rel: canonical
-#               title: information
-#               href: https://open.canada.ca/data/en/dataset/
-#               hreflang: en-CA
-#         providers:
-#             - type: coverage
-#               name: msc_pygeoapi.provider.climate_xarray.ClimateProvider
-#               data: /data/geomet/feeds/dd.ops/climate/indices/netcdf/scenarios/RCP2.6/INDICES_rcp2.6_2006-2100_latlon_0.086x0.086_*_pctl50.nc
-#               x_field: lon
-#               y_field: lat
-#               time_field: time
-#               format:
-#                   name: NetCDF
-#                   mimetype: application/x-netcdf
-
-#     climate:spei-1:historical:
-#         type: collection
-#         title: Historical SPEI-1
-#         description: The Standardized Precipitation Evapotranspiration Index (SPEI) is computed similarly to the SPI. The main difference is that SPI assesses precipitation variance, while SPEI also considers demand from evapotranspiration which is subtracted from any precipitation accumulation prior to assessment. Unlike the SPI, the SPEI captures the main impact of increased temperatures on water demand.
-#         keywords:
-#             - SPEI
-#             - agclimate
-#             - Agriculture
-#             - Crops
-#             - Farmlands
-#             - Temperature
-#             - Precipitation
-#         extents:
-#             spatial:
-#                 bbox: [-150.5,39.5,-49.5,85.5]
-#                 crs: http://www.opengis.net/def/crs/OGC/1.3/CRS84
-#         links:
-#             - type: text/html
-#               rel: canonical
-#               title: information
-#               href: https://open.canada.ca/data/en/dataset/
-#               hreflang: en-CA
-#         providers:
-#             - type: coverage
-#               name: msc_pygeoapi.provider.spei_xarray.SPEIProvider
-#               data: /data/geomet/feeds/dd.ops/climate/spei/netcdf/historical/SPEI-1/CMIP5_hist_SPEI-1_1900-2005_latlon1x1_SPEI_pctl50.nc
-#               x_field: longitude
-#               y_field: latitude
-#               time_field: time
-#               format:
-#                   name: NetCDF
-#                   mimetype: application/x-netcdf
-
-#     climate:spei-3:historical:
-#         type: collection
-#         title: Historical SPEI-3
-#         description: The Standardized Precipitation Evapotranspiration Index (SPEI) is computed similarly to the SPI. The main difference is that SPI assesses precipitation variance, while SPEI also considers demand from evapotranspiration which is subtracted from any precipitation accumulation prior to assessment. Unlike the SPI, the SPEI captures the main impact of increased temperatures on water demand.
-#         keywords:
-#             - SPEI
-#             - agclimate
-#             - Agriculture
-#             - Crops
-#             - Farmlands
-#             - Temperature
-#             - Precipitation
-#         extents:
-#             spatial:
-#                 bbox: [-150.5,39.5,-49.5,85.5]
-#                 crs: http://www.opengis.net/def/crs/OGC/1.3/CRS84
-#         links:
-#             - type: text/html
-#               rel: canonical
-#               title: information
-#               href: https://open.canada.ca/data/en/dataset/
-#               hreflang: en-CA
-#         providers:
-#             - type: coverage
-#               name: msc_pygeoapi.provider.spei_xarray.SPEIProvider
-#               data: /data/geomet/feeds/dd.ops/climate/spei/netcdf/historical/SPEI-3/CMIP5_hist_SPEI-3_1900-2005_latlon1x1_SPEI_pctl50.nc
-#               x_field: longitude
-#               y_field: latitude
-#               time_field: time
-#               format:
-#                   name: NetCDF
-#                   mimetype: application/x-netcdf
-
-#     climate:spei-12:historical:
-#         type: collection
-#         title: Historical SPEI-12
-#         description: The Standardized Precipitation Evapotranspiration Index (SPEI) is computed similarly to the SPI. The main difference is that SPI assesses precipitation variance, while SPEI also considers demand from evapotranspiration which is subtracted from any precipitation accumulation prior to assessment. Unlike the SPI, the SPEI captures the main impact of increased temperatures on water demand.
-#         keywords:
-#             - SPEI
-#             - agclimate
-#             - Agriculture
-#             - Crops
-#             - Farmlands
-#             - Temperature
-#             - Precipitation
-#         extents:
-#             spatial:
-#                 bbox: [-150.5,39.5,-49.5,85.5]
-#                 crs: http://www.opengis.net/def/crs/OGC/1.3/CRS84
-#         links:
-#             - type: text/html
-#               rel: canonical
-#               title: information
-#               href: https://open.canada.ca/data/en/dataset/
-#               hreflang: en-CA
-#         providers:
-#             - type: coverage
-#               name: msc_pygeoapi.provider.spei_xarray.SPEIProvider
-#               data: /data/geomet/feeds/dd.ops/climate/spei/netcdf/historical/SPEI-12/CMIP5_hist_SPEI-12_1900-2005_latlon1x1_SPEI_pctl50.nc
-#               x_field: longitude
-#               y_field: latitude
-#               time_field: time
-#               format:
-#                   name: NetCDF
-#                   mimetype: application/x-netcdf
-
-#     climate:spei-1:projected:
-#         type: collection
-#         title: Projected SPEI-1
-#         description: The Standardized Precipitation Evapotranspiration Index (SPEI) is computed similarly to the SPI. The main difference is that SPI assesses precipitation variance, while SPEI also considers demand from evapotranspiration which is subtracted from any precipitation accumulation prior to assessment. Unlike the SPI, the SPEI captures the main impact of increased temperatures on water demand.
-#         keywords:
-#             - SPEI
-#             - agclimate
-#             - Agriculture
-#             - Crops
-#             - Farmlands
-#             - Temperature
-#             - Precipitation
-#         extents:
-#             spatial:
-#                 bbox: [-150.5,39.5,-49.5,85.5]
-#                 crs: http://www.opengis.net/def/crs/OGC/1.3/CRS84
-#         links:
-#             - type: text/html
-#               rel: canonical
-#               title: information
-#               href: https://open.canada.ca/data/en/dataset/
-#               hreflang: en-CA
-#         providers:
-#             - type: coverage
-#               name: msc_pygeoapi.provider.spei_xarray.SPEIProvider
-#               data: /data/geomet/feeds/dd.ops/climate/spei/netcdf/scenarios/RCP2.6/SPEI-1/CMIP5_rcp2.6_SPEI-1_2006-2100_latlon1x1_SPEI_pctl50.nc
-#               x_field: longitude
-#               y_field: latitude
-#               time_field: time
-#               format:
-#                   name: NetCDF
-#                   mimetype: application/x-netcdf
-
-#     climate:spei-3:projected:
-#         type: collection
-#         title: Projected SPEI-3
-#         description: The Standardized Precipitation Evapotranspiration Index (SPEI) is computed similarly to the SPI. The main difference is that SPI assesses precipitation variance, while SPEI also considers demand from evapotranspiration which is subtracted from any precipitation accumulation prior to assessment. Unlike the SPI, the SPEI captures the main impact of increased temperatures on water demand.
-#         keywords:
-#             - SPEI
-#             - agclimate
-#             - Agriculture
-#             - Crops
-#             - Farmlands
-#             - Temperature
-#             - Precipitation
-#         extents:
-#             spatial:
-#                 bbox: [-150.5,39.5,-49.5,85.5]
-#                 crs: http://www.opengis.net/def/crs/OGC/1.3/CRS84
-#         links:
-#             - type: text/html
-#               rel: canonical
-#               title: information
-#               href: https://open.canada.ca/data/en/dataset/
-#               hreflang: en-CA
-#         providers:
-#             - type: coverage
-#               name: msc_pygeoapi.provider.spei_xarray.SPEIProvider
-#               data: /data/geomet/feeds/dd.ops/climate/spei/netcdf/scenarios/RCP2.6/SPEI-3/CMIP5_rcp2.6_SPEI-3_2006-2100_latlon1x1_SPEI_pctl50.nc
-#               x_field: longitude
-#               y_field: latitude
-#               time_field: time
-#               format:
-#                   name: NetCDF
-#                   mimetype: application/x-netcdf
-
-#     climate:spei-12:projected:
-#         type: collection
-#         title: Projected SPEI-12
-#         description: The Standardized Precipitation Evapotranspiration Index (SPEI) is computed similarly to the SPI. The main difference is that SPI assesses precipitation variance, while SPEI also considers demand from evapotranspiration which is subtracted from any precipitation accumulation prior to assessment. Unlike the SPI, the SPEI captures the main impact of increased temperatures on water demand.
-#         keywords:
-#             - SPEI
-#             - agclimate
-#             - Agriculture
-#             - Crops
-#             - Farmlands
-#             - Temperature
-#             - Precipitation
-#         extents:
-#             spatial:
-#                 bbox: [-150.5,39.5,-49.5,85.5]
-#                 crs: http://www.opengis.net/def/crs/OGC/1.3/CRS84
-#         links:
-#             - type: text/html
-#               rel: canonical
-#               title: information
-#               href: https://open.canada.ca/data/en/dataset/
-#               hreflang: en-CA
-#         providers:
-#             - type: coverage
-#               name: msc_pygeoapi.provider.spei_xarray.SPEIProvider
-#               data: /data/geomet/feeds/dd.ops/climate/spei/netcdf/scenarios/RCP2.6/SPEI-12/CMIP5_rcp2.6_SPEI-12_2006-2100_latlon1x1_SPEI_pctl50.nc
-#               x_field: longitude
-#               y_field: latitude
-#               time_field: time
-#               format:
-#                   name: NetCDF
-#                   mimetype: application/x-netcdf
-
-#     climate:cangrd:historical:annual:trend:
-#         type: collection
-#         title: CanGRD historical annual trend
-#         description: CANGRD data are interpolated from adjusted and homogenized climate station data (i.e., AHCCD datasets). Homogenized climate data incorporate adjustments to the original station data to account for discontinuities from non-climatic factors, such as instrument changes or station relocation. Annual trends of relative total precipitation change (%) for 1948-2012 based on Canadian gridded data (CANGRD) are available, at a 50km resolution across Canada. The relative trends reflect the percent change in total precipitation over a period from the baseline value (defined as the average over 1961-1990 as the reference period). Annual trends of mean surface air temperature change (degrees Celsius) for 1948-2016 based on Canadian gridded data (CANGRD) are available at a 50km resolution across Canada. Temperature trends represent the departure from a mean reference period (1961-1990).
-#         keywords:
-#             - precipitation
-#             - temperature
-#             - gridding
-#             - interpolation
-#             - adjusted
-#             - homogenized
-#             - trend
-#             - minimum
-#             - maximum
-#             - mean
-#             - climate
-#         extents:
-#             spatial:
-#                 bbox: [-58.5,25.4,176.8,56.5]
-#                 crs: http://www.opengis.net/def/crs/OGC/1.3/CRS84
-#         links:
-#             - type: text/html
-#               rel: canonical
-#               title: information
-#               href: https://open.canada.ca/data/en/dataset/
-#               hreflang: en-CA
-#         providers:
-#             - type: coverage
-#               name: msc_pygeoapi.provider.cangrd_rasterio.CanGRDProvider
-#               data: /data/geomet/feeds/dd.ops/climate/cangrd/geotiff/historical/annual/trend/CANGRD_hist_annual_trend_ps50km_TMEAN_1948-2018.tif
-#               format:
-#                   name: GTiff
-#                   mimetype: image/tiff
-
-#     climate:cangrd:historical:annual:anomaly:
-#         type: collection
-#         title: CanGRD historical annual anomaly
-#         description: Gridded annual mean temperature anomalies derived from daily minimum, maximum and mean surface air temperatures (degrees Celsius) and anomalies derived from daily total precipitation is available at a 50km resolution across Canada. The Canadian gridded data (CANGRD) are interpolated from homogenized temperature (i.e., AHCCD datasets). Homogenized temperatures incorporate adjustments to the original station data to account for discontinuities from non-climatic factors, such as instrument changes or station relocation. The anomalies are the difference between the temperature for a given year or season and a baseline value (defined as the average over 1961-1990 as the reference period). The yearly and seasonal temperature anomalies were computed for the years 1948 to 2017. The data will continue to be updated every year. For precipitation, the Canadian gridded data (CANGRD) are interpolated from adjusted precipitation (i.e., AHCCD datasets). Adjusted precipitation data incorporate adjustments to the original station data to account for discontinuities from non-climatic factors, such as instrument changes or station relocation. The anomalies are the percentage difference between the value for a given year or season and a baseline value (defined as the average over 1961-1990 as the reference period). The yearly and seasonal relative precipitation anomalies were computed for the years 1948 to 2014. The data will be updated as time permits.
-#         keywords:
-#             - precipitation
-#             - temperature
-#             - gridding
-#             - interpolation
-#             - adjusted
-#             - homogenized
-#             - anomaly
-#             - minimum
-#             - maximum
-#             - mean
-#             - climate
-#         extents:
-#             spatial:
-#                 bbox: [-58.5,25.4,176.8,56.5]
-#                 crs: http://www.opengis.net/def/crs/OGC/1.3/CRS84
-#         links:
-#             - type: text/html
-#               rel: canonical
-#               title: information
-#               href: https://open.canada.ca/data/en/dataset/
-#               hreflang: en-CA
-#         providers:
-#             - type: coverage
-#               name: msc_pygeoapi.provider.cangrd_rasterio.CanGRDProvider
-#               data: /data/geomet/feeds/dd.ops/climate/cangrd/geotiff/historical/annual/anomaly/CANGRD_hist_annual_anom_ps50km_TMEAN_2018.tif
-#               format:
-#                   name: GTiff
-#                   mimetype: image/tiff
-
-#     climate:cangrd:historical:monthly:anomaly:
-#         type: collection
-#         title: CanGRD historical monthly anomaly
-#         description: Gridded monthly mean temperature anomalies derived from daily minimum, maximum and mean surface air temperatures (degrees Celsius) and anomalies derived from daily total precipitation is available at a 50km resolution across Canada. The Canadian gridded data (CANGRD) are interpolated from homogenized temperature (i.e., AHCCD datasets). Homogenized temperatures incorporate adjustments to the original station data to account for discontinuities from non-climatic factors, such as instrument changes or station relocation. The anomalies are the difference between the temperature for a given year or season and a baseline value (defined as the average over 1961-1990 as the reference period). The yearly and seasonal temperature anomalies were computed for the years 1948 to 2017. The data will continue to be updated every year. For precipitation, the Canadian gridded data (CANGRD) are interpolated from adjusted precipitation (i.e., AHCCD datasets). Adjusted precipitation data incorporate adjustments to the original station data to account for discontinuities from non-climatic factors, such as instrument changes or station relocation. The anomalies are the percentage difference between the value for a given year or season and a baseline value (defined as the average over 1961-1990 as the reference period). The yearly and seasonal relative precipitation anomalies were computed for the years 1948 to 2014. The data will be updated as time permits.
-#         keywords:
-#             - precipitation
-#             - temperature
-#             - gridding
-#             - interpolation
-#             - adjusted
-#             - homogenized
-#             - anomaly
-#             - minimum
-#             - maximum
-#             - mean
-#             - climate
-#         extents:
-#             spatial:
-#                 bbox: [-58.5,25.4,176.8,56.5]
-#                 crs: http://www.opengis.net/def/crs/OGC/1.3/CRS84
-#         links:
-#             - type: text/html
-#               rel: canonical
-#               title: information
-#               href: https://open.canada.ca/data/en/dataset/
-#               hreflang: en-CA
-#         providers:
-#             - type: coverage
-#               name: msc_pygeoapi.provider.cangrd_rasterio.CanGRDProvider
-#               data: /data/geomet/feeds/dd.ops/climate/cangrd/geotiff/historical/monthly_ens/anomaly/CANGRD_hist_monthly_anom_ps50km_TMEAN_2018-12.tif
-#               format:
-#                   name: GTiff
-#                   mimetype: image/tiff
-
-#     climate:cangrd:historical:seasonal:trend:
-#         type: collection
-#         title: CanGRD historical seasonal trend
-#         description: CANGRD data are interpolated from adjusted and homogenized climate station data (i.e., AHCCD datasets). Homogenized climate data incorporate adjustments to the original station data to account for discontinuities from non-climatic factors, such as instrument changes or station relocation.Seasonal trends of relative total precipitation change (%) for 1948-2012 based on Canadian gridded data (CANGRD) are available, at a 50km resolution across Canada. The relative trends reflect the percent change in total precipitation over a period from the baseline value (defined as the average over 1961-1990 as the reference period). Seasonal trends of mean surface air temperature change (degrees Celsius) for 1948-2016 based on Canadian gridded data (CANGRD) are available at a 50km resolution across Canada. Temperature trends represent the departure from a mean reference period (1961-1990).
-#         keywords:
-#             - precipitation
-#             - temperature
-#             - gridding
-#             - interpolation
-#             - adjusted
-#             - homogenized
-#             - trend
-#             - minimum
-#             - maximum
-#             - mean
-#             - climate
-#         extents:
-#             spatial:
-#                 bbox: [-58.5,25.4,176.8,56.5]
-#                 crs: http://www.opengis.net/def/crs/OGC/1.3/CRS84
-#         links:
-#             - type: text/html
-#               rel: canonical
-#               title: information
-#               href: https://open.canada.ca/data/en/dataset/
-#               hreflang: en-CA
-#         providers:
-#             - type: coverage
-#               name: msc_pygeoapi.provider.cangrd_rasterio.CanGRDProvider
-#               data: /data/geomet/feeds/dd.ops/climate/cangrd/geotiff/historical/seasonal/DJF/trend/CANGRD_hist_DJF_trend_ps50km_TMEAN_1948-2018.tif
-#               format:
-#                   name: GTiff
-#                   mimetype: image/tiff
-
-#     climate:cangrd:historical:seasonal:anomaly:
-#         type: collection
-#         title: CanGRD historical seasonal anomaly
-#         description: Gridded seasonal mean temperature anomalies derived from daily minimum, maximum and mean surface air temperatures (degrees Celsius) and anomalies derived from daily total precipitation is available at a 50km resolution across Canada. The Canadian gridded data (CANGRD) are interpolated from homogenized temperature (i.e., AHCCD datasets). Homogenized temperatures incorporate adjustments to the original station data to account for discontinuities from non-climatic factors, such as instrument changes or station relocation. The anomalies are the difference between the temperature for a given year or season and a baseline value (defined as the average over 1961-1990 as the reference period). The yearly and seasonal temperature anomalies were computed for the years 1948 to 2017. The data will continue to be updated every year. For precipitation, the Canadian gridded data (CANGRD) are interpolated from adjusted precipitation (i.e., AHCCD datasets). Adjusted precipitation data incorporate adjustments to the original station data to account for discontinuities from non-climatic factors, such as instrument changes or station relocation. The anomalies are the percentage difference between the value for a given year or season and a baseline value (defined as the average over 1961-1990 as the reference period). The yearly and seasonal relative precipitation anomalies were computed for the years 1948 to 2014. The data will be updated as time permits.
-#         keywords:
-#             - precipitation
-#             - temperature
-#             - gridding
-#             - interpolation
-#             - adjusted
-#             - homogenized
-#             - anomaly
-#             - minimum
-#             - maximum
-#             - mean
-#             - climate
-#         extents:
-#             spatial:
-#                 bbox: [-58.5,25.4,176.8,56.5]
-#                 crs: http://www.opengis.net/def/crs/OGC/1.3/CRS84
-#         links:
-#             - type: text/html
-#               rel: canonical
-#               title: information
-#               href: https://open.canada.ca/data/en/dataset/
-#               hreflang: en-CA
-#         providers:
-#             - type: coverage
-#               name: msc_pygeoapi.provider.cangrd_rasterio.CanGRDProvider
-#               data: /data/geomet/feeds/dd.ops/climate/cangrd/geotiff/historical/seasonal/DJF/anomaly/CANGRD_hist_DJF_anom_ps50km_TMEAN_2018.tif
-#               format:
-#                   name: GTiff
-#                   mimetype: image/tiff
-
-#     weather:rdpa:15km:24f:
-#         type: collection
-#         title: Regional Deterministic Precipitation Analysis (RDPA) 24 hours accumulation at 15km
-#         description: The Regional Deterministic Precipitation Analysis (RDPA) produces a best estimate of the amount of precipitation that occurred over recent past periods of 24 hours. The estimate integrates data from in situ precipitation gauge measurements, weather radar and numerical weather prediction models. Geographic coverage is North America (Canada, United States and Mexico). Data is available at horizontal resolution of 15 km. Data is only available for the surface level. Analysis data is made available once a day for the 24h intervals. A preliminary estimate is available approximately 1h after the end of the accumulation period, and revised 6h after in order to assimilate gauge data arriving later.
-#         keywords:
-#             - Forecasting
-#             - Precipitation
-#             - Meteorological data
-#             - Measurement
-#             - Radar
-#         extents:
-#             spatial:
-#                 bbox: [-180,24.4,180,90]
-#                 crs: http://www.opengis.net/def/crs/OGC/1.3/CRS84
-#         links:
-#             - type: text/html
-#               rel: canonical
-#               title: information
-#               href: https://eccc-msc.github.io/open-data/msc-data/nwp_rdpa/readme_rdpa_en/
-#               hreflang: en-CA
-#         providers:
-#             - type: coverage
-#               name: msc_pygeoapi.provider.rdpa_rasterio.RDPAProvider
-#               data: /data-san/geomet/feeds/local/RDPA/forecast/15km/2012/10/CMC_RDPA_APCP-024-0700cutoff_SFC_0_ps15km_2012100212_000.grib2
-#               options:
-#                   DATA_ENCODING: COMPLEX_PACKING
-#               format:
-#                   name: GRIB
-#                   mimetype: application/x-grib2
-
-#     weather:rdpa:15km:6f:
-#         type: collection
-#         title: Regional Deterministic Precipitation Analysis (RDPA) 6 hours accumulation at 15 km
-#         description: The Regional Deterministic Precipitation Analysis (RDPA) produces a best estimate of the amount of precipitation that occurred over recent past periods of 6 hours. The estimate integrates data from in situ precipitation gauge measurements, weather radar and numerical weather prediction models. Geographic coverage is North America (Canada, United States and Mexico). Data is available at horizontal resolution of 15 km. Data is only available for the surface level. Analysis data is made available four times a day for the 6h intervals. A preliminary estimate is available approximately 1h after the end of the accumulation period, and revised 6h after in order to assimilate gauge data arriving later.
-#         keywords:
-#             - Forecasting
-#             - Precipitation
-#             - Meteorological data
-#             - Measurement
-#             - Radar
-#         extents:
-#             spatial:
-#                 bbox: [-180,24.4,180,90]
-#                 crs: http://www.opengis.net/def/crs/OGC/1.3/CRS84
-#         links:
-#             - type: text/html
-#               rel: canonical
-#               title: information
-#               href: https://eccc-msc.github.io/open-data/msc-data/nwp_rdpa/readme_rdpa_en/
-#               hreflang: en-CA
-#         providers:
-#             - type: coverage
-#               name: msc_pygeoapi.provider.rdpa_rasterio.RDPAProvider
-#               data: /data-san/geomet/feeds/local/RDPA/forecast/15km/2012/10/CMC_RDPA_APCP-006-0700cutoff_SFC_0_ps15km_2012100300_000.grib2
-#               options:
-#                   DATA_ENCODING: COMPLEX_PACKING
-#               format:
-#                   name: GRIB
-#                   mimetype: application/x-grib2
-
-#     weather:rdpa:10km:24f:
-#         type: collection
-#         title: Regional Deterministic Precipitation Analysis (RDPA) 24 hours accumulation
-#         description: The Regional Deterministic Precipitation Analysis (RDPA) produces a best estimate of the amount of precipitation that occurred over recent past periods of 24 hours. The estimate integrates data from in situ precipitation gauge measurements, weather radar and numerical weather prediction models. Geographic coverage is North America (Canada, United States and Mexico). Data is available at horizontal resolution of 10 km. Data is only available for the surface level. Analysis data is made available once a day for the 24h intervals. A preliminary estimate is available approximately 1h after the end of the accumulation period, and revised 6h after in order to assimilate gauge data arriving later.
-#         keywords:
-#             - Forecasting
-#             - Precipitation
-#             - Meteorological data
-#             - Measurement
-#             - Radar
-#         extents:
-#             spatial:
-#                 bbox: [-180,24.4,180,90]
-#                 crs: http://www.opengis.net/def/crs/OGC/1.3/CRS84
-#         links:
-#             - type: text/html
-#               rel: canonical
-#               title: information
-#               href: https://eccc-msc.github.io/open-data/msc-data/nwp_rdpa/readme_rdpa_en/
-#               hreflang: en-CA
-#         providers:
-#             - type: coverage
-#               name: msc_pygeoapi.provider.rdpa_rasterio.RDPAProvider
-#               data: /data-san/geomet/feeds/local/RDPA/forecast/10km/2012/10/CMC_RDPA_APCP-024-0700cutoff_SFC_0_ps10km_2012100312_000.grib2
-#               options:
-#                   DATA_ENCODING: COMPLEX_PACKING
-#               format:
-#                   name: GRIB
-#                   mimetype: application/x-grib2
-
-#     weather:rdpa:10km:6f:
-#         type: collection
-#         title: Regional Deterministic Precipitation Analysis (RDPA) 6 hours accumulation
-#         description: The Regional Deterministic Precipitation Analysis (RDPA) produces a best estimate of the amount of precipitation that occurred over recent past periods of 6 hours. The estimate integrates data from in situ precipitation gauge measurements, weather radar and numerical weather prediction models. Geographic coverage is North America (Canada, United States and Mexico). Data is available at horizontal resolution of 10 km. Data is only available for the surface level. Analysis data is made available four times a day for the 6h intervals. A preliminary estimate is available approximately 1h after the end of the accumulation period, and revised 6h after in order to assimilate gauge data arriving later.
-#         keywords:
-#             - Forecasting
-#             - Precipitation
-#             - Meteorological data
-#             - Measurement
-#             - Radar
-#         extents:
-#             spatial:
-#                 bbox: [-180,24.4,180,90]
-#                 crs: http://www.opengis.net/def/crs/OGC/1.3/CRS84
-#         links:
-#             - type: text/html
-#               rel: canonical
-#               title: information
-#               href: https://eccc-msc.github.io/open-data/msc-data/nwp_rdpa/readme_rdpa_en/
-#               hreflang: en-CA
-#         providers:
-#             - type: coverage
-#               name: msc_pygeoapi.provider.rdpa_rasterio.RDPAProvider
-#               data: /data-san/geomet/feeds/local/RDPA/forecast/10km/2012/10/CMC_RDPA_APCP-006-0700cutoff_SFC_0_ps10km_2012100306_000.grib2
-#               options:
-#                   DATA_ENCODING: COMPLEX_PACKING
-#               format:
-#                   name: GRIB
-#                   mimetype: application/x-grib2
-
-#     weather:rdpa:10km:24p:
-#         type: collection
-#         title: Regional Deterministic Precipitation Analysis (RDPA) 24 hours accumulation (preliminary)
-#         description: The Regional Deterministic Precipitation Analysis (RDPA) produces a best estimate of the amount of precipitation that occurred over recent past periods of 24 hours. The estimate integrates data from in situ precipitation gauge measurements, weather radar and numerical weather prediction models. Geographic coverage is North America (Canada, United States and Mexico). Data is available at horizontal resolution of 10 km. Data is only available for the surface level. Analysis data is made available once a day for the 24h intervals. The preliminary estimate is available approximately 1h after the end of the accumulation period.
-#         keywords:
-#             - Forecasting
-#             - Precipitation
-#             - Meteorological data
-#             - Measurement
-#             - Radar
-#         extents:
-#             spatial:
-#                 bbox: [-180,24.4,180,90]
-#                 crs: http://www.opengis.net/def/crs/OGC/1.3/CRS84
-#         links:
-#             - type: text/html
-#               rel: canonical
-#               title: information
-#               href: https://eccc-msc.github.io/open-data/msc-data/nwp_rdpa/readme_rdpa_en/
-#               hreflang: en-CA
-#         providers:
-#             - type: coverage
-#               name: msc_pygeoapi.provider.rdpa_rasterio.RDPAProvider
-#               data: /data/geomet/feeds/ddi/analysis/precip/rdpa/grib2/polar_stereographic/24/CMC_RDPA_APCP-024-0100cutoff_SFC_0_ps10km_*_000.grib2
-#               options:
-#                   DATA_ENCODING: COMPLEX_PACKING
-#               format:
-#                   name: GRIB
-#                   mimetype: application/x-grib2
-
-#     weather:rdpa:10km:6p:
-#         type: collection
-#         title: Regional Deterministic Precipitation Analysis (RDPA) 6 hours accumulation (preliminary)
-#         description: The Regional Deterministic Precipitation Analysis (RDPA) produces a best estimate of the amount of precipitation that occurred over recent past periods of 6 hours. The estimate integrates data from in situ precipitation gauge measurements, weather radar and numerical weather prediction models. Geographic coverage is North America (Canada, United States and Mexico). Data is available at horizontal resolution of 10 km. Data is only available for the surface level. Analysis data is made available four times a day for 6h intervals. The preliminary estimate is available approximately 1h after the end of the accumulation period.
-#         keywords:
-#             - Forecasting
-#             - Precipitation
-#             - Meteorological data
-#             - Measurement
-#             - Radar
-#         extents:
-#             spatial:
-#                 bbox: [-180,24.4,180,90]
-#                 crs: http://www.opengis.net/def/crs/OGC/1.3/CRS84
-#         links:
-#             - type: text/html
-#               rel: canonical
-#               title: information
-#               href: https://eccc-msc.github.io/open-data/msc-data/nwp_rdpa/readme_rdpa_en/
-#               hreflang: en-CA
-#         providers:
-#             - type: coverage
-#               name: msc_pygeoapi.provider.rdpa_rasterio.RDPAProvider
-#               data: /data-san/geomet/feeds/ddi/analysis/precip/rdpa/grib2/polar_stereographic/06/CMC_RDPA_APCP-006-0100cutoff_SFC_0_ps10km_*_000.grib2
-#               options:
-#                   DATA_ENCODING: COMPLEX_PACKING
-#               format:
-#                   name: GRIB
-#                   mimetype: application/x-grib2
-
-#     weather:cansips:250km:forecast:members:
-#         type: collection
-#         title: Canadian Seasonal to Inter-annual Prediction System
-#         description: The Canadian Seasonal to Inter-annual Prediction System (CanSIPS) carries out physics calculations to arrive at probabilistic predictions of atmospheric elements from the beginning of a month out to up to 12 months into the future. Atmospheric elements include temperature, precipitation, wind speed and direction and others. This product contains raw numerical results of these calculations. Geographical coverage is global. Data is available on a grid at a horizontal resolution of 2.5 degrees and for a few selected vertical levels. Predictions and corresponding hindcast are made available monthly.
-#         keywords:
-#             - Weather forecasts
-#             - Precipitation
-#             - Air temperature
-#             - Snow
-#             - Wind
-#             - Meteorological data
-#         extents:
-#             spatial:
-#                 bbox: [-180,-90,180,90]
-#                 crs: http://www.opengis.net/def/crs/OGC/1.3/CRS84
-#         links:
-#             - type: text/html
-#               rel: canonical
-#               title: information
-#               href: https://eccc-msc.github.io/open-data/msc-data/nwp_cansips/readme_cansips_en/
-#               hreflang: en-CA
-#         providers:
-#             - type: coverage
-#               name: msc_pygeoapi.provider.cansips_rasterio.CanSIPSProvider
-#               data: /data-san/geomet/feeds/ddi/ensemble/cansips/grib2/forecast/raw/2013/04/cansips_forecast_raw_latlon2.5x2.5_*_2013-04_allmembers.grib2
-#               options:
-#                   DATA_ENCODING: COMPLEX_PACKING
-#               format:
-#                   name: GRIB
-#                   mimetype: application/x-grib2
-
-#     raster-drill:
-#         type: process
-#         processor:
-#             name: msc_pygeoapi.process.cccs.raster_drill.RasterDrillProcessor
-=======
+        keywords:
+            - SPEI
+            - agclimate
+            - Agriculture
+            - Crops
+            - Farmlands
+            - Temperature
+            - Precipitation
+        extents:
+            spatial:
+                bbox: [-150.5,39.5,-49.5,85.5]
+                crs: http://www.opengis.net/def/crs/OGC/1.3/CRS84
+        links:
+            - type: text/html
+              rel: canonical
+              title: information
+              href: https://open.canada.ca/data/en/dataset/
+              hreflang: en-CA
+        providers:
+            - type: coverage
+              name: msc_pygeoapi.provider.spei_xarray.SPEIProvider
+              data: /data/geomet/feeds/dd.ops/climate/spei/netcdf/scenarios/RCP2.6/SPEI-12/CMIP5_rcp2.6_SPEI-12_2006-2100_latlon1x1_SPEI_pctl50.nc
+              x_field: longitude
+              y_field: latitude
+              time_field: time
+              format:
                   name: NetCDF
                   mimetype: application/x-netcdf
 
@@ -5695,5 +2904,4 @@
     extract-sounding-data:
         type: process
         processor:
-            name: msc_pygeoapi.process.weather.extract_sounding_data.ExtractSoundingDataProcessor
->>>>>>> c108887e
+            name: msc_pygeoapi.process.weather.extract_sounding_data.ExtractSoundingDataProcessor